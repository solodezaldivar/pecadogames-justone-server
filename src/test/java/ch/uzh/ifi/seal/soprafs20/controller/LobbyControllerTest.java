package ch.uzh.ifi.seal.soprafs20.controller;


import ch.uzh.ifi.seal.soprafs20.GameLogic.CardReader;
import ch.uzh.ifi.seal.soprafs20.entity.Lobby;
import ch.uzh.ifi.seal.soprafs20.exceptions.BadRequestException;
import ch.uzh.ifi.seal.soprafs20.exceptions.NotFoundException;
import ch.uzh.ifi.seal.soprafs20.exceptions.UnauthorizedException;
import ch.uzh.ifi.seal.soprafs20.rest.dto.LobbyPostDTO;
import ch.uzh.ifi.seal.soprafs20.rest.dto.LobbyPutDTO;
import ch.uzh.ifi.seal.soprafs20.service.LobbyService;
import com.fasterxml.jackson.core.JsonProcessingException;
import com.fasterxml.jackson.databind.ObjectMapper;
import org.junit.jupiter.api.Test;
import org.mockito.ArgumentMatchers;
import org.mockito.Mockito;
import org.springframework.beans.factory.annotation.Autowired;
import org.springframework.boot.test.autoconfigure.web.servlet.WebMvcTest;
import org.springframework.boot.test.mock.mockito.MockBean;
import org.springframework.http.MediaType;
import org.springframework.test.web.servlet.MockMvc;
import org.springframework.test.web.servlet.request.MockHttpServletRequestBuilder;

import java.util.Collections;
import java.util.List;

import static org.mockito.ArgumentMatchers.eq;
import static org.mockito.BDDMockito.*;
import static org.mockito.Mockito.*;

import static org.springframework.test.web.servlet.request.MockMvcRequestBuilders.*;
import static org.springframework.test.web.servlet.result.MockMvcResultMatchers.*;
import static org.hamcrest.Matchers.*;


@WebMvcTest(LobbyController.class)
public class LobbyControllerTest {

    @Autowired
    private MockMvc mockMvc;

    @MockBean
    private LobbyService lobbyService;

    @Test
    public void givenLobbies_whenGetLobbies_thenReturnJsonArray() throws Exception {
        Lobby lobby = new Lobby();
        lobby.setId(1L);
        lobby.setLobbyName("Badbunny");
        lobby.setNumberOfPlayers(5);
        lobby.setVoiceChat(false);
        lobby.setUserId(1234);

        List<Lobby> allLobbies = Collections.singletonList(lobby);

        given(lobbyService.getLobbies()).willReturn(allLobbies);

        MockHttpServletRequestBuilder getRequest = get("/lobbies").contentType(MediaType.APPLICATION_JSON);

        mockMvc.perform(getRequest).andExpect(status().isOk())
                .andExpect(jsonPath("$", hasSize(1)))
                .andExpect(jsonPath("$[0].lobbyId", is(lobby.getLobbyId().intValue())))
                .andExpect(jsonPath("$[0].lobbyName", is(lobby.getLobbyName())))
                .andExpect(jsonPath("$[0].numberOfPlayers", is(lobby.getNumberOfPlayers())))
                .andExpect(jsonPath("$[0].voiceChat", is(lobby.isVoiceChat())))
                .andExpect(jsonPath(("$[0].userId"), is(lobby.getUserId().intValue())));
    }

    @Test
    public void createLobby_validInput() throws Exception {
       // given
        Lobby lobby = new Lobby();
        lobby.setId(1L);
        lobby.setLobbyName("Badbunny");
        lobby.setNumberOfPlayers(5);
        lobby.setVoiceChat(false);
        lobby.setUserId(1234);

        LobbyPostDTO lobbyPostDTO = new LobbyPostDTO();
        lobbyPostDTO.setLobbyName("Badbunny");
        lobbyPostDTO.setNumberOfPlayers(5);
        lobbyPostDTO.setVoiceChat(false);
        lobbyPostDTO.setUserId(1234);
        lobbyPostDTO.setToken("1");


        given(lobbyService.createLobby(Mockito.any())).willReturn(lobby);

        MockHttpServletRequestBuilder postRequest = post("/lobbies")
                .contentType(MediaType.APPLICATION_JSON)
                .content(asJsonString(lobbyPostDTO));

        mockMvc.perform(postRequest)
                .andExpect(status().isCreated())
                .andExpect(header().exists("Location"));
    }



    @Test
    public void updateExistingLobby_existingLobby() throws Exception {
        Lobby lobby = new Lobby();
        lobby.setId(1L);
        lobby.setLobbyName("Badbunny");
        lobby.setNumberOfPlayers(6);
        lobby.setNumberOfBots(1);
        lobby.setVoiceChat(true);
        lobby.setUserId(1234);
        lobby.setToken("2020");

        LobbyPutDTO lobbyPutDTO = new LobbyPutDTO();
        lobbyPutDTO.setLobbyName("Badbunny");
        lobbyPutDTO.setNumberOfPlayers(6);
        lobbyPutDTO.setVoiceChat(true);
        lobbyPutDTO.setNumberOfBots(1);
        lobbyPutDTO.setToken("2020");


        when(lobbyService.updateLobby(Mockito.any(), Mockito.any())).thenReturn(lobby);

        MockHttpServletRequestBuilder putRequest = put("/lobbies/{lobbyId}",lobby.getLobbyId())
                .contentType(MediaType.APPLICATION_JSON)
                .content(asJsonString(lobbyPutDTO));

        mockMvc.perform(putRequest)
                .andExpect(status().isNoContent());
    }

<<<<<<< HEAD
    private String asJsonString(final Object object) {
        try {
            return new ObjectMapper().writeValueAsString(object);
        }
        catch (JsonProcessingException e) {
            throw new BadRequestException(String.format("The request body could not be created.%s", e.toString()));
        }
=======

    @Test
    public void updateExistingLobby_NotFound() throws Exception {
        //given
        Lobby lobby = new Lobby();
        lobby.setId(1L);
        lobby.setLobbyName("Badbunny");
        lobby.setNumberOfPlayers(6);
        lobby.setNumberOfBots(1);
        lobby.setVoiceChat(true);
        lobby.setUserId(1234);

        LobbyPutDTO lobbyPutDTO = new LobbyPutDTO();
        lobbyPutDTO.setLobbyName("Badbunny");
        lobbyPutDTO.setNumberOfPlayers(6);
        lobbyPutDTO.setVoiceChat(true);
        lobbyPutDTO.setNumberOfBots(1);

        given(lobbyService.getLobby(Mockito.anyLong())).willThrow(new NotFoundException("Could not find lobby!"));

        MockHttpServletRequestBuilder putRequest = put("/lobbies/{lobbyId}","1")
                .contentType(MediaType.APPLICATION_JSON)
                .content(asJsonString(lobbyPutDTO));

        mockMvc.perform(putRequest)
                .andExpect(status().isNotFound());
    }

    @Test
    public void updateExistingLobby_wrongUser() throws Exception {
        //given => nothing as lobby does not exist

        LobbyPutDTO lobbyPutDTO = new LobbyPutDTO();
        lobbyPutDTO.setLobbyName("Badbunny");
        lobbyPutDTO.setNumberOfPlayers(6);
        lobbyPutDTO.setVoiceChat(true);
        lobbyPutDTO.setNumberOfBots(1);
        lobbyPutDTO.setToken("0000");

        given(lobbyService.updateLobby(Mockito.any(),Mockito.any())).willThrow(new UnauthorizedException("You are not allowed to change the settings of this lobby!"));

        MockHttpServletRequestBuilder putRequest = put("/lobbies/{lobbyId}","1")
                .contentType(MediaType.APPLICATION_JSON)
                .content(asJsonString(lobbyPutDTO));

        mockMvc.perform(putRequest)
                .andExpect(status().isUnauthorized());
>>>>>>> 54f42808
    }
}<|MERGE_RESOLUTION|>--- conflicted
+++ resolved
@@ -126,7 +126,6 @@
                 .andExpect(status().isNoContent());
     }
 
-<<<<<<< HEAD
     private String asJsonString(final Object object) {
         try {
             return new ObjectMapper().writeValueAsString(object);
@@ -134,7 +133,8 @@
         catch (JsonProcessingException e) {
             throw new BadRequestException(String.format("The request body could not be created.%s", e.toString()));
         }
-=======
+    }
+
 
     @Test
     public void updateExistingLobby_NotFound() throws Exception {
@@ -182,6 +182,5 @@
 
         mockMvc.perform(putRequest)
                 .andExpect(status().isUnauthorized());
->>>>>>> 54f42808
     }
 }