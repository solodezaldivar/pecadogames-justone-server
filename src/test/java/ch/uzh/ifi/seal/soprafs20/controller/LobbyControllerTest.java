package ch.uzh.ifi.seal.soprafs20.controller;


import ch.uzh.ifi.seal.soprafs20.entity.*;
import ch.uzh.ifi.seal.soprafs20.exceptions.BadRequestException;
import ch.uzh.ifi.seal.soprafs20.exceptions.ConflictException;
import ch.uzh.ifi.seal.soprafs20.exceptions.NotFoundException;
import ch.uzh.ifi.seal.soprafs20.exceptions.UnauthorizedException;
import ch.uzh.ifi.seal.soprafs20.rest.dto.*;
import ch.uzh.ifi.seal.soprafs20.service.*;
import com.fasterxml.jackson.core.JsonProcessingException;
import com.fasterxml.jackson.databind.ObjectMapper;
import org.junit.jupiter.api.Test;
import org.mockito.Mockito;
import org.springframework.beans.factory.annotation.Autowired;
import org.springframework.boot.test.autoconfigure.web.servlet.WebMvcTest;
import org.springframework.boot.test.mock.mockito.MockBean;
import org.springframework.http.MediaType;
import org.springframework.test.web.servlet.MockMvc;
import org.springframework.test.web.servlet.request.MockHttpServletRequestBuilder;

import java.text.SimpleDateFormat;
import java.util.Calendar;
import java.util.Collections;
import java.util.List;
import java.util.TimeZone;

import static org.hamcrest.Matchers.hasSize;
import static org.hamcrest.Matchers.is;
import static org.mockito.BDDMockito.given;
import static org.mockito.BDDMockito.when;
import static org.mockito.Mockito.doNothing;
import static org.springframework.test.web.servlet.request.MockMvcRequestBuilders.*;
import static org.springframework.test.web.servlet.result.MockMvcResultMatchers.*;


@WebMvcTest(LobbyController.class)
public class LobbyControllerTest {

    @Autowired
    private MockMvc mockMvc;

    @MockBean
    private LobbyService lobbyService;
    @MockBean
    private UserService userService;
    @MockBean
    private PlayerService playerService;
    @MockBean
    private ChatService chatService;
    @MockBean
    private GameService gameService;
    @MockBean
    private MessageService messageService;


    @Test
    public void givenLobbies_whenGetLobbies_thenReturnJsonArray() throws Exception {
        Lobby lobby = new Lobby();
        lobby.setLobbyId(1L);
        lobby.setLobbyName("Badbunny");
        lobby.setMaxPlayersAndBots(5);
        lobby.setVoiceChat(false);
        lobby.setHostId(1234);
        lobby.setCurrentNumPlayersAndBots(1);

        List<Lobby> allLobbies = Collections.singletonList(lobby);

        given(lobbyService.getLobbies()).willReturn(allLobbies);

        MockHttpServletRequestBuilder getRequest = get("/lobbies").contentType(MediaType.APPLICATION_JSON);

        mockMvc.perform(getRequest).andExpect(status().isOk())
                .andExpect(jsonPath("$", hasSize(1)))
                .andExpect(jsonPath("$[0].lobbyId", is(lobby.getLobbyId().intValue())))
                .andExpect(jsonPath("$[0].lobbyName", is(lobby.getLobbyName())))
                .andExpect(jsonPath("$[0].currentNumPlayersAndBots", is(lobby.getCurrentNumPlayersAndBots())))
                .andExpect(jsonPath("$[0].maxPlayersAndBots",is(lobby.getMaxPlayersAndBots())))
                .andExpect(jsonPath("$[0].voiceChat", is(lobby.isVoiceChat())))
                .andExpect(jsonPath(("$[0].hostId"), is(lobby.getHostId().intValue())));
<<<<<<< HEAD
    }

    @Test
    public void givenLobby_whenGetLobby_returnJson() throws Exception {
        Player player1 = new Player();
        Player player2 = new Player();
        player1.setUsername("testUser1");
        player1.setId(1L);
        player2.setUsername("testUser2");
        player2.setId(2L);

        Lobby lobby = new Lobby();
        lobby.setLobbyId(1L);
        lobby.setLobbyName("Badbunny");
        lobby.setHostId(1L);
        lobby.addPlayerToLobby(player1);
        lobby.addPlayerToLobby(player2);

        given(lobbyService.getLobby(Mockito.anyLong())).willReturn(lobby);

        MockHttpServletRequestBuilder getRequest = get("/lobbies/{lobbyId}",lobby.getLobbyId())
                .contentType(MediaType.APPLICATION_JSON);

        mockMvc.perform(getRequest)
                .andExpect(status().isOk())
                .andExpect(jsonPath("$.lobbyId", is(lobby.getLobbyId().intValue())))
                .andExpect(jsonPath("$.lobbyName", is(lobby.getLobbyName())))
                .andExpect(jsonPath("$.hostId", is(player1.getId().intValue())))
                .andExpect(jsonPath("$.playersInLobby", hasSize(2)));
//                .andExpect(jsonPath("$.playersInLobby[0].username", is(player1.getUsername())))
//                .andExpect(jsonPath("$.playersInLobby[1].username", is(player2.getUsername())))
    }

=======
    }

    @Test
    public void givenLobby_whenGetLobby_returnJson() throws Exception {
        Player player1 = new Player();
        Player player2 = new Player();
        player1.setUsername("testUser1");
        player1.setId(1L);
        player2.setUsername("testUser2");
        player2.setId(2L);

        Lobby lobby = new Lobby();
        lobby.setLobbyId(1L);
        lobby.setLobbyName("Badbunny");
        lobby.setHostId(1L);
        lobby.addPlayerToLobby(player1);
        lobby.addPlayerToLobby(player2);

        given(lobbyService.getLobby(Mockito.anyLong())).willReturn(lobby);

        MockHttpServletRequestBuilder getRequest = get("/lobbies/{lobbyId}",lobby.getLobbyId())
                .contentType(MediaType.APPLICATION_JSON);

        mockMvc.perform(getRequest)
                .andExpect(status().isOk())
                .andExpect(jsonPath("$.lobbyId", is(lobby.getLobbyId().intValue())))
                .andExpect(jsonPath("$.lobbyName", is(lobby.getLobbyName())))
                .andExpect(jsonPath("$.hostId", is(player1.getId().intValue())))
                .andExpect(jsonPath("$.playersInLobby", hasSize(2)));
//                .andExpect(jsonPath("$.playersInLobby[0].username", is(player1.getUsername())))
//                .andExpect(jsonPath("$.playersInLobby[1].username", is(player2.getUsername())))
    }

>>>>>>> 67a4e541
    @Test
    public void createLobby_validInput_publicLobby() throws Exception {
       // given
        Lobby lobby = new Lobby();
        lobby.setLobbyId(1L);
        lobby.setLobbyName("Badbunny");
        lobby.setMaxPlayersAndBots(5);
        lobby.setVoiceChat(false);
        lobby.setHostId(1234);

        LobbyPostDTO lobbyPostDTO = new LobbyPostDTO();
        lobbyPostDTO.setLobbyName("Badbunny");
        lobbyPostDTO.setMaxPlayersAndBots(5);
        lobbyPostDTO.setVoiceChat(false);
        lobbyPostDTO.setHostId(1234);
        lobbyPostDTO.setToken("1");


        given(lobbyService.createLobby(Mockito.any(),Mockito.any())).willReturn(lobby);

        MockHttpServletRequestBuilder postRequest = post("/lobbies")
                .contentType(MediaType.APPLICATION_JSON)
                .content(asJsonString(lobbyPostDTO));

        mockMvc.perform(postRequest)
                .andExpect(status().isCreated())
                .andExpect(header().exists("Location"));
    }

    @Test
    public void createLobby_validInput_privateLobby() throws Exception {
        // given
        Lobby lobby = new Lobby();
        lobby.setLobbyId(1L);
        lobby.setLobbyName("Badbunny");
        lobby.setMaxPlayersAndBots(5);
        lobby.setVoiceChat(false);
        lobby.setHostId(1234);
        lobby.setPrivate(true);
        lobby.setPrivateKey("1010");

        LobbyPostDTO lobbyPostDTO = new LobbyPostDTO();
        lobbyPostDTO.setLobbyName("Badbunny");
        lobbyPostDTO.setMaxPlayersAndBots(5);
        lobbyPostDTO.setVoiceChat(false);
        lobbyPostDTO.setHostId(1234);
        lobbyPostDTO.setPrivate(true);
        lobbyPostDTO.setToken("1");


        given(lobbyService.createLobby(Mockito.any(),Mockito.any())).willReturn(lobby);

        MockHttpServletRequestBuilder postRequest = post("/lobbies")
                .contentType(MediaType.APPLICATION_JSON)
                .content(asJsonString(lobbyPostDTO));

        mockMvc.perform(postRequest)
                .andExpect(status().isCreated())
                .andExpect(content().string(lobby.getPrivateKey()))
                .andExpect(header().exists("Location"));
    }



    @Test
    public void updateExistingLobby_existingLobby() throws Exception {
        Lobby lobby = new Lobby();
        lobby.setLobbyId(1L);
        lobby.setLobbyName("Badbunny");
        lobby.setHostId(1234);
        lobby.setToken("2020");

        LobbyPutDTO lobbyPutDTO = new LobbyPutDTO();
        lobbyPutDTO.setToken("2020");


        when(lobbyService.updateLobby(Mockito.any(), Mockito.any())).thenReturn(lobby);

        MockHttpServletRequestBuilder putRequest = put("/lobbies/{lobbyId}",lobby.getLobbyId())
                .contentType(MediaType.APPLICATION_JSON)
                .content(asJsonString(lobbyPutDTO));

        mockMvc.perform(putRequest)
                .andExpect(status().isNoContent());
    }

    @Test
    public void updateExistingLobby_NotFound() throws Exception {
        //given
        Lobby lobby = new Lobby();
        lobby.setLobbyId(1L);
        lobby.setLobbyName("Badbunny");

        lobby.setHostId(1234);

        LobbyPutDTO lobbyPutDTO = new LobbyPutDTO();


        given(lobbyService.getLobby(Mockito.anyLong())).willThrow(new NotFoundException("Could not find lobby!"));

        MockHttpServletRequestBuilder putRequest = put("/lobbies/{lobbyId}","1")
                .contentType(MediaType.APPLICATION_JSON)
                .content(asJsonString(lobbyPutDTO));

        mockMvc.perform(putRequest)
                .andExpect(status().isNotFound());
    }

    @Test
    public void updateExistingLobby_wrongUser() throws Exception {

        LobbyPutDTO lobbyPutDTO = new LobbyPutDTO();
        lobbyPutDTO.setToken("0000");

        given(lobbyService.updateLobby(Mockito.any(),Mockito.any())).willThrow(new UnauthorizedException("You are not allowed to change the settings of this lobby!"));

        MockHttpServletRequestBuilder putRequest = put("/lobbies/{lobbyId}","1")
                .contentType(MediaType.APPLICATION_JSON)
                .content(asJsonString(lobbyPutDTO));
        mockMvc.perform(putRequest)
                .andExpect(status().isUnauthorized());
    }

    @Test
    public void handleLobbyInvite_validInput_success() throws Exception {
        Lobby lobby = new Lobby();
        lobby.setLobbyId(1L);
        lobby.setLobbyName("Badbunny");
        lobby.setMaxPlayersAndBots(5);
        lobby.setVoiceChat(false);
        lobby.setHostId(1234);

        User testUser = new User();
        testUser.setId(1L);
        testUser.setToken("testToken");
        testUser.setLobbyInvites(lobby);

        LobbyAcceptancePutDTO lobbyAcceptancePutDTO = new LobbyAcceptancePutDTO();
        lobbyAcceptancePutDTO.setAccepterId(testUser.getId());
        lobbyAcceptancePutDTO.setAccepterToken(testUser.getToken());
        lobbyAcceptancePutDTO.setAccepted(true);
        lobbyAcceptancePutDTO.setLobbyId(lobby.getLobbyId());

        given(lobbyService.getLobby(Mockito.any())).willReturn(lobby);
        given(userService.getUser(Mockito.any())).willReturn(testUser);

        MockHttpServletRequestBuilder putRequest = put("/lobbies/{lobbyId}/acceptances", "1")
                .contentType(MediaType.APPLICATION_JSON)
                .content(asJsonString(lobbyAcceptancePutDTO));

        mockMvc.perform(putRequest)
                .andExpect(status().isOk());
    }

    @Test
    public void getChat_validInput_returnsJson() throws Exception {
        Calendar calndr = Calendar.getInstance();
        String tmZ = calndr.getTimeZone().getDisplayName();
        SimpleDateFormat sF = new SimpleDateFormat( "hh:mm:ss");
        sF.setTimeZone(TimeZone.getTimeZone(tmZ));

        Player player = new Player();
        player.setToken("hostToken");

        Lobby lobby = new Lobby();
        lobby.setLobbyId(1L);
        lobby.addPlayerToLobby(player);

        Message message1 = new Message();
        message1.setAuthorId(1L);
        message1.setMessageId(2L);
        message1.setCreationDate();
        message1.setText("Hello world");

        Message message2 = new Message();
        message2.setAuthorId(1L);
        message2.setMessageId(4L);
        message2.setCreationDate();
        message2.setText("Hello world");

        Chat chat = new Chat();
        chat.setLobbyId(3L);
        chat.setMessages(message1);
        chat.setMessages(message2);

        given(chatService.getChat(Mockito.any())).willReturn(chat);
        given(lobbyService.getLobby(Mockito.any())).willReturn(lobby);

        MockHttpServletRequestBuilder getRequest = get("/lobbies/" + chat.getLobbyId() + "/chat")
                .contentType(MediaType.APPLICATION_JSON)
                .param("token", "hostToken");


        mockMvc.perform(getRequest)
                .andExpect(status().isOk())
                .andExpect(jsonPath("$.lobbyId", is(chat.getLobbyId().intValue())))
                .andExpect(jsonPath("$.messages[0].messageId", is(message1.getMessageId().intValue())))
                .andExpect(jsonPath("$.messages[0].authorId", is(message1.getAuthorId().intValue())))
                .andExpect(jsonPath("$.messages[0].text", is(message1.getText())))
                .andExpect(jsonPath("$.messages[0].creationDate", is(sF.format(message1.getCreationDate()))))
                .andExpect(jsonPath("$.messages[1].messageId", is(message2.getMessageId().intValue())))
                .andExpect(jsonPath("$.messages[1].authorId", is(message2.getAuthorId().intValue())))
                .andExpect(jsonPath("$.messages[1].text", is(message2.getText())))
                .andExpect(jsonPath("$.messages[1].creationDate", is(sF.format(message2.getCreationDate()))));
    }

    @Test
    public void getChat_invalidLobbyId_throwsException() throws Exception {
        given(chatService.getChat(Mockito.any())).willThrow(new NotFoundException("message"));

        MockHttpServletRequestBuilder getRequest = get("/lobbies/1/chat").contentType(MediaType.APPLICATION_JSON);

        mockMvc.perform(getRequest)
                .andExpect(status().is4xxClientError());
    }

    @Test
    public void addChatMessage_validInput_success() throws Exception {
        MessagePutDTO messagePutDTO = new MessagePutDTO();
        messagePutDTO.setMessage("Hello world");
        messagePutDTO.setPlayerId(1L);
        messagePutDTO.setPlayerToken("testToken");

        User author = new User();
        author.setId(1L);
        author.setToken("testToken");

        Lobby lobby = new Lobby();
        lobby.setLobbyId(1L);

        given(userService.getUser(Mockito.anyLong())).willReturn(author);
        given(lobbyService.getLobby(Mockito.anyLong())).willReturn(lobby);

        MockHttpServletRequestBuilder putRequest = put("/lobbies/{lobbyId}/chat", "1")
                .contentType(MediaType.APPLICATION_JSON)
                .content(asJsonString(messagePutDTO));

        mockMvc.perform(putRequest)
                .andExpect(status().is2xxSuccessful());
    }

    @Test
    public void invitePlayerToLobby_success() throws Exception {
        Lobby lobby = new Lobby();
        lobby.setCurrentNumPlayersAndBots(1);
        lobby.setLobbyName("Flacko");
        lobby.setToken("hostToken");
        InvitePutDTO invitePutDTO = new InvitePutDTO();
        invitePutDTO.setToken("hostToken");
        invitePutDTO.setUserId(1L);
        invitePutDTO.setUserToInviteId(2L);

        User userToInvite = new User();
        userToInvite.setLobbyInvites(lobby);
        given(userService.addLobbyInvite(Mockito.any(),Mockito.any(),Mockito.any())).willReturn(userToInvite);

        MockHttpServletRequestBuilder putRequest = put("/lobbies/{lobbyId}/invitations","1")
                .contentType(MediaType.APPLICATION_JSON)
                .content(asJsonString(invitePutDTO));

        mockMvc.perform(putRequest)
                .andExpect(status().isNoContent());
    }

    @Test
    public void invitePlayerToLobby_unauthorized() throws Exception {

        InvitePutDTO invitePutDTO = new InvitePutDTO();
        invitePutDTO.setToken("notHostToken");
        invitePutDTO.setUserId(1L);
        invitePutDTO.setUserToInviteId(2L);

        given(userService.addLobbyInvite(Mockito.any(),Mockito.any(),Mockito.any())).willThrow(new UnauthorizedException("User is not authorized to send lobby invites"));

        MockHttpServletRequestBuilder putRequest = put("/lobbies/{lobbyId}/invitations","1")
                .contentType(MediaType.APPLICATION_JSON)
                .content(asJsonString(invitePutDTO));

        mockMvc.perform(putRequest)
                .andExpect(status().isUnauthorized());
    }

    @Test
    public void invitePlayerToLobby_autoInviteConflict() throws Exception {

        InvitePutDTO invitePutDTO = new InvitePutDTO();
        invitePutDTO.setToken("notHostToken");
        invitePutDTO.setUserId(1L);
        invitePutDTO.setUserToInviteId(2L);

        given(userService.addLobbyInvite(Mockito.any(),Mockito.any(),Mockito.any())).willThrow(new ConflictException("Cannot invite yourself to the lobby"));

        MockHttpServletRequestBuilder putRequest = put("/lobbies/{lobbyId}/invitations","1")
                .contentType(MediaType.APPLICATION_JSON)
                .content(asJsonString(invitePutDTO));

        mockMvc.perform(putRequest)
                .andExpect(status().isConflict());
    }

    @Test
    public void joinLobby_success() throws Exception {
        JoinLeavePutDTO joinLeavePutDTO = new JoinLeavePutDTO();
        joinLeavePutDTO.setPlayerId(2L);
        joinLeavePutDTO.setPlayerToken("testToken");

        doNothing().when(lobbyService).addPlayerToLobby(Mockito.any(),Mockito.any());

        MockHttpServletRequestBuilder putRequest = put("/lobbies/{lobbyId}/joins","1")
                .contentType(MediaType.APPLICATION_JSON)
                .content(asJsonString(joinLeavePutDTO));

        mockMvc.perform(putRequest)
                .andExpect(status().isOk());
    }

    @Test
    public void joinLobby_lobbyFull_fail() throws Exception {
        JoinLeavePutDTO joinLeavePutDTO = new JoinLeavePutDTO();
        joinLeavePutDTO.setPlayerId(2L);
        joinLeavePutDTO.setPlayerToken("testToken");

        doNothing().when(lobbyService).addPlayerToLobby(Mockito.any(),Mockito.any());

        MockHttpServletRequestBuilder putRequest = put("/lobbies/{lobbyId}/joins","1")
                .contentType(MediaType.APPLICATION_JSON)
                .content(asJsonString(joinLeavePutDTO));

        mockMvc.perform(putRequest)
                .andExpect(status().isOk());
    }



    @Test
    public void createGame_validInput_success() throws Exception {
        Lobby lobby = new Lobby();
        lobby.setLobbyId(1L);

        GamePostDTO gamePostDTO = new GamePostDTO();
        Game game = new Game();

        given(lobbyService.getLobby(Mockito.anyLong())).willReturn(lobby);
        given(gameService.createGame(Mockito.any(), Mockito.any())).willReturn(game);

        MockHttpServletRequestBuilder postRequest = post("/lobbies/{lobbyId}","1")
                .contentType(MediaType.APPLICATION_JSON)
                .content(asJsonString(gamePostDTO));

        mockMvc.perform(postRequest)
                .andExpect(status().isCreated());
    }


    private String asJsonString(final Object object) {
        try {
            return new ObjectMapper().writeValueAsString(object);
        }
        catch (JsonProcessingException e) {
            throw new BadRequestException(String.format("The request body could not be created.%s", e.toString()));
        }
    }
}<|MERGE_RESOLUTION|>--- conflicted
+++ resolved
@@ -78,7 +78,6 @@
                 .andExpect(jsonPath("$[0].maxPlayersAndBots",is(lobby.getMaxPlayersAndBots())))
                 .andExpect(jsonPath("$[0].voiceChat", is(lobby.isVoiceChat())))
                 .andExpect(jsonPath(("$[0].hostId"), is(lobby.getHostId().intValue())));
-<<<<<<< HEAD
     }
 
     @Test
@@ -112,41 +111,6 @@
 //                .andExpect(jsonPath("$.playersInLobby[1].username", is(player2.getUsername())))
     }
 
-=======
-    }
-
-    @Test
-    public void givenLobby_whenGetLobby_returnJson() throws Exception {
-        Player player1 = new Player();
-        Player player2 = new Player();
-        player1.setUsername("testUser1");
-        player1.setId(1L);
-        player2.setUsername("testUser2");
-        player2.setId(2L);
-
-        Lobby lobby = new Lobby();
-        lobby.setLobbyId(1L);
-        lobby.setLobbyName("Badbunny");
-        lobby.setHostId(1L);
-        lobby.addPlayerToLobby(player1);
-        lobby.addPlayerToLobby(player2);
-
-        given(lobbyService.getLobby(Mockito.anyLong())).willReturn(lobby);
-
-        MockHttpServletRequestBuilder getRequest = get("/lobbies/{lobbyId}",lobby.getLobbyId())
-                .contentType(MediaType.APPLICATION_JSON);
-
-        mockMvc.perform(getRequest)
-                .andExpect(status().isOk())
-                .andExpect(jsonPath("$.lobbyId", is(lobby.getLobbyId().intValue())))
-                .andExpect(jsonPath("$.lobbyName", is(lobby.getLobbyName())))
-                .andExpect(jsonPath("$.hostId", is(player1.getId().intValue())))
-                .andExpect(jsonPath("$.playersInLobby", hasSize(2)));
-//                .andExpect(jsonPath("$.playersInLobby[0].username", is(player1.getUsername())))
-//                .andExpect(jsonPath("$.playersInLobby[1].username", is(player2.getUsername())))
-    }
-
->>>>>>> 67a4e541
     @Test
     public void createLobby_validInput_publicLobby() throws Exception {
        // given
