package ch.uzh.ifi.seal.soprafs20.controller;

import ch.uzh.ifi.seal.soprafs20.entity.Lobby;
import ch.uzh.ifi.seal.soprafs20.entity.User;
import ch.uzh.ifi.seal.soprafs20.exceptions.BadRequestException;
import ch.uzh.ifi.seal.soprafs20.exceptions.UnauthorizedException;
import ch.uzh.ifi.seal.soprafs20.rest.dto.*;
import ch.uzh.ifi.seal.soprafs20.rest.mapper.DTOMapper;
import ch.uzh.ifi.seal.soprafs20.service.UserService;
import com.fasterxml.jackson.core.JsonProcessingException;
import com.fasterxml.jackson.databind.ObjectMapper;
import org.springframework.http.HttpStatus;
import org.springframework.http.ResponseEntity;
import org.springframework.http.converter.HttpMessageNotReadableException;
import org.springframework.web.bind.annotation.*;
import org.springframework.web.servlet.support.ServletUriComponentsBuilder;

import java.io.IOException;
import java.net.URI;
import java.util.ArrayList;
import java.util.List;
import java.util.Set;

/**
 * User Controller
 * This class is responsible for handling all REST request that are related to the user.
 * The controller will receive the request and delegate the execution to the UserService and finally return the result.
 */
@RestController
public class UserController {

    private final UserService userService;

    UserController(UserService userService) {
        this.userService = userService;
    }

    @CrossOrigin(exposedHeaders = "Location")
    @PostMapping(path = "/users", consumes = "application/json")
    @ResponseStatus(HttpStatus.CREATED)
    @ResponseBody
    public ResponseEntity<Object> createUser(@RequestBody UserPostDTO userPostDTO) {
        User createdUser;
        // convert API user to internal representation
        User userInput = DTOMapper.INSTANCE.convertUserPostDTOtoEntity(userPostDTO);

        // create user
        createdUser = userService.createUser(userInput);

        // convert internal representation of user back to API
        URI location = ServletUriComponentsBuilder.fromCurrentRequest().path("/{id}")
                .buildAndExpand(createdUser.getId()).toUri();
        return ResponseEntity.created(location).build();
    }

    @GetMapping(path = "/users", produces = "application/json")
    @ResponseStatus(HttpStatus.OK)
    @ResponseBody
    public List<UserGetDTO> getAllUsers() {
        // fetch all users in the internal representation
        List<User> users = userService.getUsers();
        List<UserGetDTO> userGetDTOs = new ArrayList<>();

        // convert each user to the API representation
        for (User user : users) {
            userGetDTOs.add(DTOMapper.INSTANCE.convertEntityToUserGetDTO(user));
        }
        return userGetDTOs;
    }

    @GetMapping(path = "/users/{id}", produces = "application/json")
    @ResponseStatus(HttpStatus.OK)
    @ResponseBody
    public UserGetDTO getUser(@PathVariable long id) {
        User user = userService.getUser(id);
        return DTOMapper.INSTANCE.convertEntityToUserGetDTO(user);
    }

    @PutMapping(path = "/users/{id}", consumes = "application/json")
    @ResponseStatus(HttpStatus.NO_CONTENT)
    @ResponseBody
    public void updateUser(@PathVariable long id, @RequestBody UserPutDTO userPutDTO) throws HttpMessageNotReadableException, IOException {
        User user = userService.getUser(id);
        userService.updateUser(user, userPutDTO);
    }

    @GetMapping(path = "/users/{id}/friendRequests",produces = "application/json")
    @ResponseStatus(HttpStatus.OK)
    @ResponseBody
<<<<<<< HEAD
    public List<RequestGetDTO> getFriendRequests(@PathVariable long id, @RequestBody RequestGetDTO requestGetDTO) {
        User user = userService.getUser(id);
        if(!(requestGetDTO.getId().equals(user.getId()) && requestGetDTO.getToken().equals(user.getToken()))){
            throw new UnauthorizedException("Authentication failed");
        }

=======
    public List<RequestGetDTO> getFriendRequests(@PathVariable long id, @RequestParam String token) {
        User user = userService.getUser(id);
        if(!user.getToken().equals(token)){
            throw new UnauthorizedException("You are not authorized to get this users friend requests");
        }
>>>>>>> e4aa07b3
        Set<User> requests = user.getFriendRequests();
        List<RequestGetDTO> requestGetDTOs = new ArrayList<>();

        for (User request : requests) {
            requestGetDTOs.add(DTOMapper.INSTANCE.convertEntityToRequestGetDTO(request));
        }
        return requestGetDTOs;
    }

    @PutMapping(path = "/users/{id}/friendRequests", consumes = "application/json")
    @ResponseStatus(HttpStatus.NO_CONTENT)
    @ResponseBody
    public void sendFriendRequest(@PathVariable long id, @RequestBody RequestPutDTO requestPutDTO)  {
        User receiver = userService.getUser(id);
        userService.addFriendRequest(receiver, requestPutDTO);
    }

    @GetMapping(path = "users/{id}/friends", produces = "application/json")
    @ResponseStatus(HttpStatus.OK)
    @ResponseBody
    public List<RequestGetDTO> getFriends(@PathVariable long id, @RequestParam String token) {
        User user = userService.getUser(id);
        if(!user.getToken().equals(token)){
            throw new UnauthorizedException("You are not authorized to get this users friends");
        }
        Set<User> friends = user.getFriendList();
        List<RequestGetDTO> requestGetDTOs = new ArrayList<>();

        for (User friend : friends) {
            requestGetDTOs.add(DTOMapper.INSTANCE.convertEntityToRequestGetDTO(friend));
        }
        return requestGetDTOs;
    }

    @PutMapping(path = "/users/{id}/friends", consumes = "application/json")
    @ResponseStatus(HttpStatus.NO_CONTENT)
    @ResponseBody
    public void handleFriendRequest(@PathVariable long id, @RequestBody FriendPutDTO friendPutDTO) {
        User receiver = userService.getUser(id);
        userService.acceptOrDeclineFriendRequest(receiver, friendPutDTO);
    }

    @CrossOrigin(exposedHeaders = "Location")
    @PutMapping(path = "/login", consumes = "application/json")
    @ResponseStatus(HttpStatus.OK)
    @ResponseBody
    public LoginPutDTO login(@RequestBody LoginPutDTO loginPutDTO) {

        // convert API user to internal representation
        User userInput = DTOMapper.INSTANCE.convertLoginPutDTOtoEntity(loginPutDTO);

        // check password
        User user = userService.loginUser(userInput);

        return DTOMapper.INSTANCE.convertEntityToLoginPutDTO(user);

    }

    @PutMapping(path = "/logout", consumes = "application/json")
    @ResponseStatus(HttpStatus.NO_CONTENT)
    @ResponseBody
    public void logout(@RequestBody LogoutPutDTO logoutPutDTO){
        // convert API user to internal representation
        User userInput = DTOMapper.INSTANCE.convertLogoutPutDTOtoEntity(logoutPutDTO);

        //logout user
        userService.logoutUser(userInput);
    }


    @GetMapping(path = "/users/{userId}/invitations")
    @ResponseStatus(HttpStatus.OK)
    @ResponseBody
    public List<InviteGetDTO> getLobbyInvites(@PathVariable long userId){
        User user = userService.getUser(userId);
        Set<Lobby> invites = user.getLobbyInvites();
        List<InviteGetDTO> lobbies = new ArrayList<>();
        for(Lobby lobby : invites){
            lobbies.add(DTOMapper.INSTANCE.convertEntityToInviteGetDTO(lobby));
        }
        return lobbies;
    }

    private String asJsonString(final Object object) {
        try {
            return new ObjectMapper().writeValueAsString(object);
        }
        catch (JsonProcessingException e) {
            throw new BadRequestException(String.format("The request body could not be created.%s", e.toString()));
        }
    }



}<|MERGE_RESOLUTION|>--- conflicted
+++ resolved
@@ -87,20 +87,11 @@
     @GetMapping(path = "/users/{id}/friendRequests",produces = "application/json")
     @ResponseStatus(HttpStatus.OK)
     @ResponseBody
-<<<<<<< HEAD
-    public List<RequestGetDTO> getFriendRequests(@PathVariable long id, @RequestBody RequestGetDTO requestGetDTO) {
-        User user = userService.getUser(id);
-        if(!(requestGetDTO.getId().equals(user.getId()) && requestGetDTO.getToken().equals(user.getToken()))){
-            throw new UnauthorizedException("Authentication failed");
-        }
-
-=======
     public List<RequestGetDTO> getFriendRequests(@PathVariable long id, @RequestParam String token) {
         User user = userService.getUser(id);
         if(!user.getToken().equals(token)){
             throw new UnauthorizedException("You are not authorized to get this users friend requests");
         }
->>>>>>> e4aa07b3
         Set<User> requests = user.getFriendRequests();
         List<RequestGetDTO> requestGetDTOs = new ArrayList<>();
 
