package ch.uzh.ifi.seal.soprafs20.rest.mapper;

import ch.uzh.ifi.seal.soprafs20.entity.*;
import ch.uzh.ifi.seal.soprafs20.rest.dto.*;
import org.mapstruct.Mapper;
import org.mapstruct.Mapping;
import org.mapstruct.factory.Mappers;

/**
 * DTOMapper
 * This class is responsible for generating classes that will automatically transform/map the internal representation
 * of an entity (e.g., the User) to the external/API representation (e.g., UserGetDTO for getting, UserPostDTO for creating)
 * and vice versa.
 * Additional mappers can be defined for new entities.
 * Always created one mapper for getting information (GET) and one mapper for creating information (POST).
 */
@Mapper
public interface DTOMapper {

    DTOMapper INSTANCE = Mappers.getMapper(DTOMapper.class);

    @Mapping(source = "username", target = "username")
    @Mapping(source = "password", target = "password")
    User convertUserPostDTOtoEntity(UserPostDTO userPostDTO);

    @Mapping(source = "id", target = "id")
    @Mapping(source = "username", target = "username")
    @Mapping(source = "status", target = "status")
    @Mapping(source = "avatarColor", target = "avatarColor")
    @Mapping(source = "creationDate", target = "creationDate")
    @Mapping(source = "birthday", target = "birthday")
    UserGetDTO convertEntityToUserGetDTO(User user);

    @Mapping(source = "username", target = "username")
    @Mapping(source = "password", target = "password")
    User convertLoginPutDTOtoEntity(LoginPutDTO loginPutDTO);

<<<<<<< HEAD

=======
>>>>>>> e4aa07b3
    @Mapping(source = "id", target = "id")
    @Mapping(source = "token", target = "token")
    LoginPutDTO convertEntityToLoginPutDTO(User user);

    @Mapping(source = "token", target = "token")
    @Mapping(source = "id", target = "id")
    User convertLogoutPutDTOtoEntity(LogoutPutDTO logoutPutDTO);

    @Mapping(source = "username", target = "username")
    @Mapping(source = "id", target = "id")
    RequestGetDTO convertEntityToRequestGetDTO(User user);

    @Mapping(source = "token", target = "token")
    @Mapping(source = "senderID", target = "id")
    User convertRequestPutDTOtoEntity(RequestPutDTO requestPutDTO);

    @Mapping(source = "lobbyName", target = "lobbyName")
    @Mapping(source = "voiceChat", target = "voiceChat")
    @Mapping(source = "hostId", target = "hostId")
    @Mapping(source = "lobbyId", target = "lobbyId")
    @Mapping(source = "currentNumPlayersAndBots", target = "currentNumPlayersAndBots")
    @Mapping(source = "maxPlayersAndBots", target = "maxPlayersAndBots")
    @Mapping(source = "gameStarted", target = "gameIsStarted")
    LobbyGetDTO convertEntityToLobbyGetDTO(Lobby lobby);

    @Mapping(source = "lobbyName", target = "lobbyName")
    @Mapping(source = "maxPlayersAndBots", target = "maxPlayersAndBots")
    @Mapping(source = "voiceChat", target = "voiceChat")
    @Mapping(source = "hostId", target = "hostId")
    @Mapping(source = "hostToken", target = "hostToken")
    @Mapping(source = "private", target = "private")
    Lobby convertLobbyPostDTOtoEntity(LobbyPostDTO lobbyPostDTO);

    @Mapping(source = "lobbyName", target = "lobbyName")
    @Mapping(source = "voiceChat", target = "voiceChat")
    @Mapping(source = "privateKey",target = "privateKey")
    @Mapping(source = "lobbyId", target = "lobbyId")
    InviteGetDTO convertEntityToInviteGetDTO(Lobby lobby);

    @Mapping(source = "playerId", target = "authorId")
    @Mapping(source = "message", target = "text")
    Message convertMessagePutDTOtoEntity(MessagePutDTO messagePutDTO);

    @Mapping(source = "id", target = "id")
    @Mapping(source = "username", target = "username")
    @Mapping(source = "score", target = "score")
    @Mapping(source = "clueIsSent", target = "clueIsSent")
    PlayerGetDTO convertEntityToPlayerGetDTO(Player player);

    @Mapping(source = "actualClue", target = "actualClue")
    ClueGetDTO convertEntityToClueGetDTO(Clue clue);

    @Mapping(source = "lobbyId",target = "lobbyId")
    @Mapping(source = "roundsPlayed",target = "roundsPlayed")
    @Mapping(source = "gameState",target = "gameState")
    @Mapping(source = "overallScore",target = "overallScore")
    @Mapping(source = "currentWord", target = "currentWord")
    @Mapping(source = "lobbyName", target = "lobbyName")
    @Mapping(source = "specialGame", target = "specialGame")
    GameGetDTO convertEntityToGameGetDTO(Game game);
}<|MERGE_RESOLUTION|>--- conflicted
+++ resolved
@@ -35,10 +35,6 @@
     @Mapping(source = "password", target = "password")
     User convertLoginPutDTOtoEntity(LoginPutDTO loginPutDTO);
 
-<<<<<<< HEAD
-
-=======
->>>>>>> e4aa07b3
     @Mapping(source = "id", target = "id")
     @Mapping(source = "token", target = "token")
     LoginPutDTO convertEntityToLoginPutDTO(User user);
