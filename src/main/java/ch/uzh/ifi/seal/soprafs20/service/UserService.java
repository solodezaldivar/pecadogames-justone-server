package ch.uzh.ifi.seal.soprafs20.service;

import ch.uzh.ifi.seal.soprafs20.constant.UserStatus;
import ch.uzh.ifi.seal.soprafs20.entity.Lobby;
import ch.uzh.ifi.seal.soprafs20.entity.User;
import ch.uzh.ifi.seal.soprafs20.exceptions.*;
import ch.uzh.ifi.seal.soprafs20.repository.UserRepository;
import ch.uzh.ifi.seal.soprafs20.rest.dto.FriendPutDTO;
import ch.uzh.ifi.seal.soprafs20.rest.dto.LobbyAcceptancePutDTO;
import ch.uzh.ifi.seal.soprafs20.rest.dto.UserPutDTO;
import com.fasterxml.jackson.core.JsonParseException;
import org.slf4j.Logger;
import org.slf4j.LoggerFactory;
import org.springframework.beans.factory.annotation.Autowired;
import org.springframework.stereotype.Service;
import org.springframework.transaction.annotation.Transactional;

import java.util.List;
import java.util.Optional;
import java.util.UUID;

/**
 * User Service
 * This class is the "worker" and responsible for all functionality related to the user
 * (e.g., it creates, modifies, deletes, finds). The result will be passed back to the caller.
 */
@Service
@Transactional
public class UserService {

    private final Logger log = LoggerFactory.getLogger(UserService.class);

    private final UserRepository userRepository;

    @Autowired
    public UserService(UserRepository userRepository) {
        this.userRepository = userRepository;
    }

    public List<User> getUsers() {
        return this.userRepository.findAll();
    }

    public User getUser(Long id) {
        User user;
        Optional<User> optional = userRepository.findById(id);
        if (optional.isPresent()) {
            user = optional.get();
            return user;
        }
        else {
            throw new NotFoundException("Couldn't find user.");
        }
    }

    public User createUser(User newUser) {
        newUser.setToken(UUID.randomUUID().toString());
        newUser.setStatus(UserStatus.OFFLINE);
        newUser.setCreationDate();
        checkUsername(newUser.getUsername());
        checkIfUserExists(newUser);

        // saves the given entity but data is only persisted in the database once flush() is called
        newUser = userRepository.save(newUser);
        userRepository.flush();

        log.debug("Created Information for User: {}", newUser);
        return newUser;
    }

<<<<<<< HEAD
    private boolean checkIfUserExists(User userToBeCreated) {
        User userByUsername = userRepository.findByUsername(userToBeCreated.getUsername());
        String baseErrorMessage = "The %s provided %s not unique. Therefore, the user could not be created!";
        if (userByUsername != null) {
            throw new ConflictException(String.format(baseErrorMessage, "username", "is"));
        }
        return true;
    }

=======
>>>>>>> d1b51e57
    public User loginUser(User user) {
        User foundUser = userRepository.findByUsername(user.getUsername());
        if (foundUser == null) {
            throw new NotFoundException("user credentials are incorrect!");
        }

        String enteredPassword = user.getPassword();
        String storedPassword = userRepository.findByUsername(user.getUsername()).getPassword();

        if (!enteredPassword.equals(storedPassword)) {
            throw new NotFoundException("user credentials are incorrect!");
        }
        isAlreadyLoggedIn(foundUser);

        foundUser.setToken(UUID.randomUUID().toString());
        foundUser.setStatus(UserStatus.ONLINE);
        log.debug("User {} has logged in.", user);
        return foundUser;
    }

<<<<<<< HEAD
        return foundUser;
=======
    public void logoutUser(User findUser) {
        User user = getUser(findUser.getId());
        if (user.getStatus() == UserStatus.ONLINE && user.getToken().equals(findUser.getToken())) {
            user.setStatus(UserStatus.OFFLINE);
            user.setToken(null);
            log.debug("User {} has logged out.", user);
        }
        else {
            throw new UnauthorizedException("Logout is not allowed!");
        }
>>>>>>> d1b51e57
    }

    public void updateUser(User user, UserPutDTO receivedValues) throws JsonParseException {

        if (userRepository.findByUsername(receivedValues.getUsername()) != null) {
            throw new ConflictException("This username already exists.");
        }
        if (!user.getToken().equals(receivedValues.getToken())) {
            throw new UnauthorizedException("You are not allowed to change this user's information!");
        }

        if (receivedValues.getBirthday() != null) {
            user.setBirthday(receivedValues.getBirthday());
        }
        if (receivedValues.getUsername() != null) {
            checkUsername(receivedValues.getUsername());
            user.setUsername(receivedValues.getUsername());
        }
        userRepository.save(user);

    }

<<<<<<< HEAD
    public boolean logoutUser(User findUser){
        User user;
        Long id = findUser.getId();
        Optional<User> optional = userRepository.findById(id);
        if(optional.isPresent()){
            user = optional.get();
            if(user.getStatus() == UserStatus.ONLINE && user.getToken().equals(findUser.getToken())){
                user.setStatus(UserStatus.OFFLINE);
                user.setToken(null);
                userRepository.save(user);
            }
            else {
                throw new UnauthorizedException("Logout is not allowed!");
=======
    public void addFriendRequest(User receiver, User sender) {
        if (userRepository.findByUsername(receiver.getUsername()) == null) {
            String exceptionMessage = "User with id %s does not exist!";
            throw new NotFoundException(String.format(exceptionMessage, receiver.getId().toString()));
        }
        User user = userRepository.findById(sender.getId()).get();
        if (!sender.getToken().equals(user.getToken())) {
            throw new UnauthorizedException("You are not allowed to send a friend request!");
        }
        receiver.setFriendRequests(sender);
    }

    public void acceptOrDeclineFriendRequest(User receiver, FriendPutDTO friendPutDTO) {
        User sender = getUser(friendPutDTO.getSenderID());
        if (receiver.getFriendRequests().contains(sender)) {
            if (friendPutDTO.getAccepted()) {
                receiver.setFriendList(sender);
                sender.setFriendList(receiver);
>>>>>>> d1b51e57
            }
            receiver.getFriendRequests().remove(sender);
        }
        else {
            throw new NotFoundException(String.format("No friend request from user with id %s was found!", sender.getId().toString()));
        }
    }

    public void addLobbyInvite(User receiver, Lobby lobby, User sender) {
        if (!sender.getToken().equals(lobby.getToken())) {
            throw new UnauthorizedException("User is not authorized to send lobby invites");
        }
        if (sender.getId().equals(receiver.getId())) {
            throw new ConflictException("Cannot invite yourself to the lobby");
        }
        receiver.setLobbyInvites(lobby);
    }

    //TODO: @Mary review my changes to this method
    public void acceptOrDeclineLobbyInvite(Lobby lobby, LobbyAcceptancePutDTO lobbyAcceptancePutDTO) {
        User receiver = getUser(lobbyAcceptancePutDTO.getAccepterId());
        if (!receiver.getToken().equals(lobbyAcceptancePutDTO.getAccepterToken()) || !receiver.getLobbyInvites().contains(lobby)) {
            throw new UnauthorizedException("You are not allowed to accept or decline this lobby invite!");
        }
        receiver.getLobbyInvites().remove(lobby);
        if (lobbyAcceptancePutDTO.isAccepted() && lobby.getTotalNumPlayersAndBots() + 1 - lobby.getNumberOfBots() <= lobby.getNumberOfPlayers()) {
            lobby.addUserToLobby(receiver);
            //update player count
            lobby.setTotalNumPlayersAndBots(lobby.getNumberOfPlayers() + 1);
            return;
        }
        if(!lobbyAcceptancePutDTO.isAccepted()) {
            throw new NoContentException("You declined the lobby invite.");
        }
        if(lobby.getTotalNumPlayersAndBots() + 1 - lobby.getNumberOfBots() > lobby.getNumberOfPlayers()){
            throw new ConflictException("Failed to join lobby: The lobby is already full");
        }
    }

    private void checkIfUserExists(User userToBeCreated) {
        User userByUsername = userRepository.findByUsername(userToBeCreated.getUsername());
        String baseErrorMessage = "The %s provided %s not unique. Therefore, the user could not be created!";
        if (userByUsername != null) {
            throw new ConflictException(String.format(baseErrorMessage, "username", "is"));
        }
    }

    public void isAlreadyLoggedIn(User user) {
        if (user.getStatus() == UserStatus.ONLINE) {
            throw new NoContentException("User already logged in!");
        }
    }

    public void checkUsername(String username) {
        if (username.contains(" ") || username.isEmpty() || username.isBlank() || username.length() > 20 || username.trim().isEmpty() || !username.matches("[a-zA-Z_0-9]*")) {
            throw new NotAcceptableException("This is an invalid username. Please choose a username with a maximum length of 20 characters consisting of letters, digits and underscores..");
        }
    }
}<|MERGE_RESOLUTION|>--- conflicted
+++ resolved
@@ -68,18 +68,6 @@
         return newUser;
     }
 
-<<<<<<< HEAD
-    private boolean checkIfUserExists(User userToBeCreated) {
-        User userByUsername = userRepository.findByUsername(userToBeCreated.getUsername());
-        String baseErrorMessage = "The %s provided %s not unique. Therefore, the user could not be created!";
-        if (userByUsername != null) {
-            throw new ConflictException(String.format(baseErrorMessage, "username", "is"));
-        }
-        return true;
-    }
-
-=======
->>>>>>> d1b51e57
     public User loginUser(User user) {
         User foundUser = userRepository.findByUsername(user.getUsername());
         if (foundUser == null) {
@@ -100,9 +88,6 @@
         return foundUser;
     }
 
-<<<<<<< HEAD
-        return foundUser;
-=======
     public void logoutUser(User findUser) {
         User user = getUser(findUser.getId());
         if (user.getStatus() == UserStatus.ONLINE && user.getToken().equals(findUser.getToken())) {
@@ -113,7 +98,6 @@
         else {
             throw new UnauthorizedException("Logout is not allowed!");
         }
->>>>>>> d1b51e57
     }
 
     public void updateUser(User user, UserPutDTO receivedValues) throws JsonParseException {
@@ -136,21 +120,6 @@
 
     }
 
-<<<<<<< HEAD
-    public boolean logoutUser(User findUser){
-        User user;
-        Long id = findUser.getId();
-        Optional<User> optional = userRepository.findById(id);
-        if(optional.isPresent()){
-            user = optional.get();
-            if(user.getStatus() == UserStatus.ONLINE && user.getToken().equals(findUser.getToken())){
-                user.setStatus(UserStatus.OFFLINE);
-                user.setToken(null);
-                userRepository.save(user);
-            }
-            else {
-                throw new UnauthorizedException("Logout is not allowed!");
-=======
     public void addFriendRequest(User receiver, User sender) {
         if (userRepository.findByUsername(receiver.getUsername()) == null) {
             String exceptionMessage = "User with id %s does not exist!";
@@ -169,7 +138,6 @@
             if (friendPutDTO.getAccepted()) {
                 receiver.setFriendList(sender);
                 sender.setFriendList(receiver);
->>>>>>> d1b51e57
             }
             receiver.getFriendRequests().remove(sender);
         }
