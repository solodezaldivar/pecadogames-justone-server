package ch.uzh.ifi.seal.soprafs20.service;

import ch.uzh.ifi.seal.soprafs20.GameLogic.WordReader;
<<<<<<< HEAD
import ch.uzh.ifi.seal.soprafs20.GameLogic.gameStates.GameState;
import ch.uzh.ifi.seal.soprafs20.entity.Lobby;
import ch.uzh.ifi.seal.soprafs20.entity.User;
=======
import ch.uzh.ifi.seal.soprafs20.GameLogic.gameStates.PickWordState;
>>>>>>> 0a8986d5
import ch.uzh.ifi.seal.soprafs20.entity.Game;
import ch.uzh.ifi.seal.soprafs20.entity.Lobby;
import ch.uzh.ifi.seal.soprafs20.entity.Player;
import ch.uzh.ifi.seal.soprafs20.exceptions.ConflictException;
import ch.uzh.ifi.seal.soprafs20.exceptions.ForbiddenException;
import ch.uzh.ifi.seal.soprafs20.exceptions.NotFoundException;
import ch.uzh.ifi.seal.soprafs20.exceptions.UnauthorizedException;
import ch.uzh.ifi.seal.soprafs20.repository.GameRepository;
import ch.uzh.ifi.seal.soprafs20.rest.dto.GamePostDTO;
import org.slf4j.Logger;
import org.slf4j.LoggerFactory;
import org.springframework.beans.factory.annotation.Autowired;
import org.springframework.stereotype.Service;
import org.springframework.transaction.annotation.Transactional;

import java.util.List;
import java.util.Optional;
import java.util.Random;


/**
 * Game Service
 * This class is the "worker" and responsible for all functionality related to the Game
 * The result will be passed back to the caller.
 */
@Service
@Transactional
public class GameService {
    private final GameRepository gameRepository;
    private final Logger log = LoggerFactory.getLogger(GameService.class);

    @Autowired
    public GameService(GameRepository gameRepository) {
        this.gameRepository = gameRepository;
    }

    public Game getGame(Long id) {
        Game game;
        Optional<Game> optionalGame = gameRepository.findById(id);
        if(optionalGame.isPresent()){
            game = optionalGame.get();
            return game;
        } else {
            throw new NotFoundException("Could not find game!");
        }
    }

    /**
     *  creates new Game instance, sets current guesser and chooses first word
     * @param lobby
     * @param gamePostDTO
     * @return
     */
    public Game createGame(Lobby lobby, GamePostDTO gamePostDTO) {
        if(!lobby.getToken().equals(gamePostDTO.getUserToken())) {
            throw new UnauthorizedException("You are not allowed to start the game.");
        }
        if(lobby.isGameStarted()){
            throw new ConflictException("Game has already started!");
        }
        //set lobby status to started
        lobby.setGameIsStarted(true);

        //init new game
        Game newGame = new Game();
        newGame.setLobbyId(lobby.getLobbyId());
        newGame.setGameState(GameState.PICKWORDSTATE);


        for(Player player : lobby.getPlayersInLobby()) {
            newGame.addPlayer(player);
        }
        //assign first guesser
        Random rand = new Random();
<<<<<<< HEAD
        User currentGuesser = newGame.getPlayers().get(rand.nextInt(newGame.getPlayers().size()));
        currentGuesser.setGuesser(true);
=======
        Player currentGuesser = newGame.getPlayers().get(rand.nextInt(newGame.getPlayers().size()));
        newGame.setCurrentGuesser(currentGuesser);
>>>>>>> 0a8986d5

        //set round count to 0
        newGame.setRoundsPlayed(0);

        //select 13 random words from the words.txt
        WordReader reader = new WordReader();
        newGame.setWords(reader.getRandomWords(13));

        newGame = gameRepository.save(newGame);
        gameRepository.flush();
        return newGame;
    }

    /**
     *
     * @param game
     * @param player
     * @param clue
     * @return game with updated clue list
     */
    public Game sendClue(Game game, Player player, String clue){
        if(!game.getPlayers().contains(player) || player.isClueIsSent() || game.getCurrentGuesser().equals(player)){
            throw new ForbiddenException("User not allowed to send clue");
        }
        game.addClue(clue);
        player.setClueIsSent(true);
        int counter = 0;
        for(Player playerInGame : game.getPlayers()){
            if (player.isClueIsSent()){
                counter++;
            }
        }
        if(counter == game.getPlayers().size() - 1){
            //game.setGameState(); set next game State
        }
        return game;
    }

    /**
     * Helper function that returns a random word from list and deletes it from list
     * @param words
     * @return
     */
    public String chooseWordAtRandom(List<String> words){
        Random random = new Random();
        String currentWord = words.get(random.nextInt(13));
        words.remove(currentWord);
        return currentWord;
    }


}<|MERGE_RESOLUTION|>--- conflicted
+++ resolved
@@ -1,13 +1,9 @@
 package ch.uzh.ifi.seal.soprafs20.service;
 
 import ch.uzh.ifi.seal.soprafs20.GameLogic.WordReader;
-<<<<<<< HEAD
 import ch.uzh.ifi.seal.soprafs20.GameLogic.gameStates.GameState;
 import ch.uzh.ifi.seal.soprafs20.entity.Lobby;
 import ch.uzh.ifi.seal.soprafs20.entity.User;
-=======
-import ch.uzh.ifi.seal.soprafs20.GameLogic.gameStates.PickWordState;
->>>>>>> 0a8986d5
 import ch.uzh.ifi.seal.soprafs20.entity.Game;
 import ch.uzh.ifi.seal.soprafs20.entity.Lobby;
 import ch.uzh.ifi.seal.soprafs20.entity.Player;
@@ -82,13 +78,8 @@
         }
         //assign first guesser
         Random rand = new Random();
-<<<<<<< HEAD
-        User currentGuesser = newGame.getPlayers().get(rand.nextInt(newGame.getPlayers().size()));
-        currentGuesser.setGuesser(true);
-=======
         Player currentGuesser = newGame.getPlayers().get(rand.nextInt(newGame.getPlayers().size()));
-        newGame.setCurrentGuesser(currentGuesser);
->>>>>>> 0a8986d5
+        currentGuesser.setIsGuesser(true);
 
         //set round count to 0
         newGame.setRoundsPlayed(0);
