--- conflicted
+++ resolved
@@ -482,14 +482,8 @@
                         if (game.isGuessCorrect()) {
                             newScore = (int) (player.getClue(i).getTimeNeeded() *
                                     ((game.getPlayers().size() * 2 - submittedClues)));
-<<<<<<< HEAD
                         } else {
-                            newScore = -IncorrectGuessDeduction * 2;
-=======
-                        }
-                        else {
                             newScore = -incorrectGuessDeduction * 2;
->>>>>>> 7056019b
                         }
                     }
                     player.setScore(Math.max(player.getScore() + newScore, 0));
