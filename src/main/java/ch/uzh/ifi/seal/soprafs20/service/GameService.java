package ch.uzh.ifi.seal.soprafs20.service;

import ch.uzh.ifi.seal.soprafs20.GameLogic.APIResponse;
import ch.uzh.ifi.seal.soprafs20.GameLogic.NLP;
import ch.uzh.ifi.seal.soprafs20.GameLogic.WordReader;
import ch.uzh.ifi.seal.soprafs20.GameLogic.GameState;
import ch.uzh.ifi.seal.soprafs20.entity.Clue;
import ch.uzh.ifi.seal.soprafs20.entity.Game;
import ch.uzh.ifi.seal.soprafs20.entity.InternalTimer;
import ch.uzh.ifi.seal.soprafs20.entity.Lobby;
import ch.uzh.ifi.seal.soprafs20.entity.LobbyScore;
import ch.uzh.ifi.seal.soprafs20.entity.Player;
import ch.uzh.ifi.seal.soprafs20.entity.User;
import ch.uzh.ifi.seal.soprafs20.exceptions.ConflictException;
import ch.uzh.ifi.seal.soprafs20.exceptions.NotFoundException;
import ch.uzh.ifi.seal.soprafs20.exceptions.UnauthorizedException;
import ch.uzh.ifi.seal.soprafs20.repository.ClueRepository;
import ch.uzh.ifi.seal.soprafs20.repository.GameRepository;
import ch.uzh.ifi.seal.soprafs20.repository.LobbyRepository;
import ch.uzh.ifi.seal.soprafs20.repository.LobbyScoreRepository;
import ch.uzh.ifi.seal.soprafs20.repository.PlayerRepository;
import ch.uzh.ifi.seal.soprafs20.repository.UserRepository;
import ch.uzh.ifi.seal.soprafs20.rest.dto.CluePutDTO;
import ch.uzh.ifi.seal.soprafs20.rest.dto.GamePostDTO;
import ch.uzh.ifi.seal.soprafs20.rest.dto.MessagePutDTO;

import com.fasterxml.jackson.core.JsonProcessingException;
import com.fasterxml.jackson.core.type.TypeReference;
import com.fasterxml.jackson.databind.ObjectMapper;
import org.springframework.beans.factory.annotation.Autowired;
import org.springframework.stereotype.Service;
import org.springframework.transaction.annotation.Transactional;
import org.springframework.web.client.RestTemplate;

import java.util.ArrayList;
import java.util.Collections;
import java.util.Date;
import java.util.Iterator;
import java.util.List;
import java.util.Optional;
import java.util.Random;
import java.util.TimerTask;
import java.util.concurrent.TimeUnit;


@Service
@Transactional
public class GameService {
    private final GameRepository gameRepository;
    private final LobbyRepository lobbyRepository;
    private final UserRepository userRepository;
    private final ClueRepository clueRepository;
    private final LobbyScoreRepository lobbyScoreRepository;
    private final PlayerRepository playerRepository;

    private static final int PICK_WORD_TIME = 10;
    private static final int ENTER_CLUES_TIME = 30;
    private static final int VOTE_TIME = 15;
    private static final int GUESS_TIME = 30;
    private static final int TRANSITION_TIME = 5;
    private static final int END_TIME = 10;
    private static final int RAND_WORDS = 13;
    private final Random RAND = new Random();
    private final NLP NLP = new NLP();

    /**
     * @param gameRepository       repository of stored games
     * @param lobbyRepository      repository of stored lobbies
     * @param userRepository       repository of stored users
     * @param lobbyScoreRepository repository of stored lobby scores
     * @param clueRepository       repository of stored clues
     * @param playerRepository     repository of stored players
     */
    @Autowired
    public GameService(GameRepository gameRepository, LobbyRepository lobbyRepository, UserRepository userRepository,
                       LobbyScoreRepository lobbyScoreRepository, ClueRepository clueRepository,
                       PlayerRepository playerRepository) {
        this.gameRepository = gameRepository;
        this.lobbyRepository = lobbyRepository;
        this.userRepository = userRepository;
        this.clueRepository = clueRepository;
        this.lobbyScoreRepository = lobbyScoreRepository;
        this.playerRepository = playerRepository;
    }

    /**
     * Gets the game by id.
     *
     * @param id the id of the game.
     * @return the game by id.
     */
    public Game getGame(Long id) {
        Game game;
        Optional<Game> optionalGame = gameRepository.findById(id);
        if (optionalGame.isPresent()) {
            game = optionalGame.get();
            return game;
        }
        else {
            throw new NotFoundException("Could not find game!");
        }
    }

    /**
     * Gets the maximal time for the current state of the game.
     *
     * @param game the game.
     * @return the maximal time in seconds.
     */
    public int getMaxTime(Game game) {
        GameState gameState = game.getGameState();
        if (gameState.equals(GameState.END_GAME_STATE)) {
            return END_TIME;
        }
        else if (gameState.equals(GameState.PICK_WORD_STATE)) {
            return PICK_WORD_TIME;
        }
        else if (gameState.equals(GameState.TRANSITION_STATE)) {
            return TRANSITION_TIME;
        }
        else if (gameState.equals(GameState.ENTER_CLUES_STATE)) {
            return ENTER_CLUES_TIME;
        }
        else if (gameState.equals(GameState.VOTE_ON_CLUES_STATE)) {
            return VOTE_TIME;
        }
        return GUESS_TIME;
    }

    /**
     * Creates new {@code Game} instance, sets current guesser
     * and chooses first word.
     *
     * @param lobby the {@code Lobby} for which the game is created.
     * @param gamePostDTO the game post dto.
     * @return the created game.
     */
    public Game createGame(final Lobby lobby, final GamePostDTO gamePostDTO) {
        if (!lobby.getHostToken().equals(gamePostDTO.getHostToken())) {
            throw new UnauthorizedException("You are not allowed to start the game.");
        }
        if (lobby.isGameStarted()) {
            throw new ConflictException("Game has already started!");
        }
        // set lobby status to started
        lobby.setGameIsStarted(true);

        // init new game
        Game newGame = new Game();
        newGame.setLobbyId(lobby.getLobbyId());
        newGame.setGameState(GameState.PICK_WORD_STATE);
        newGame.setLobbyName(lobby.getLobbyName());
        newGame.setRounds(lobby.getRounds());

        for (Player player : lobby.getPlayersInLobby()) {
            newGame.addPlayer(player);
        }

        // if there are only 3 players, the special rule set has to be applied
        int players = lobby.getCurrentNumBots() + lobby.getCurrentNumPlayers();
        newGame.setSpecialGame(players == 3);

        // assign first guesser
        Player currentGuesser = newGame.getPlayers()
                .get(RAND.nextInt(newGame.getPlayers().size()));
        newGame.setCurrentGuesser(currentGuesser);

        // set round count to 1
        newGame.setRoundsPlayed(1);
        setStartTime(TimeUnit.MILLISECONDS.toSeconds(System.currentTimeMillis()),
                newGame);

        // select random words from words.txt
        WordReader reader = new WordReader();
        newGame.setWords(reader.getRandomWords(RAND_WORDS));

        newGame = gameRepository.save(newGame);
        gameRepository.flush();
        return newGame;
    }

    /**
     * Sends a clue to a player.
     *
     * @param game       the game.
     * @param player     the player.
     * @param cluePutDTO the clue to be sent.
     * @return whether the clue was successfully sent.
     */
<<<<<<< HEAD
    public boolean sendClue(final Game game, final Player player, final CluePutDTO cluePutDTO) {
        if (!game.getGameState().equals(GameState.ENTER_CLUES_STATE)) {
            throw new UnauthorizedException(
                    "Clues are not accepted in current state!");
        }
=======
    public boolean sendClue(Game game, Player player, CluePutDTO cluePutDTO) {
        //check if game is in a valid state to accept clues
        if (!game.getGameState().equals(GameState.ENTER_CLUES_STATE))
            throw new UnauthorizedException("Clues are not accepted in current state!");
>>>>>>> 49f955ec

        if (!game.getPlayers().contains(player)
                || player.isClueIsSent()
                || game.getCurrentGuesser().equals(player)
                || (!player.getToken().equals(cluePutDTO.getPlayerToken()))) {
            throw new UnauthorizedException(
                    "This player is not allowed to send a clue!");
        }
        //check if player is allowed to send a clue
        if (!game.isSpecialGame()) {
            Clue clue = new Clue();
            clue.setPlayerId(player.getId());
            clue.setActualClue(cluePutDTO.getMessage());
            clue.setTimeNeeded(ENTER_CLUES_TIME -
                    (TimeUnit.MILLISECONDS.toSeconds(System.currentTimeMillis()) - game.getStartTimeSeconds()));
            player.addClue(clue);
            player.setClueIsSent(true);
            // if the same clue is sent twice, it is removed once
            addClue(clue, game);
            clueRepository.saveAndFlush(clue);
            gameRepository.saveAndFlush(game);
        }
        else {
            sendClueSpecial(game, player, cluePutDTO);
        }
        int counter = 0;
        for (Player playerInGame : game.getPlayers()) {
            if (playerInGame.isClueIsSent()) {
                counter++;
            }
        }
        if (allSent(game, counter)) {
            generateCluesForBots(game);
            checkClues(game);
            gameRepository.saveAndFlush(game);
            return true;
        }
        return false;
    }


    /**
     * Overloaded sendClue method for the case that the timer runs out
     * and not every player sent a clue.
     *
     * @param game the game.
     */
    public void sendClue(final Game game) {
        // if a user did not send a clue, fill his clue with empty string
        for (Player p : game.getPlayers()) {
            if (!game.getCurrentGuesser().equals(p)) {
                p.setClueIsSent(true);
            }
        }
        if (game.getEnteredClues().isEmpty()) {
            checkClues(game);
        }
        generateCluesForBots(game);
    }

    /**
     * Picks a word and enters the clue game state.
     *
     * @param token the token.
     * @param game  the game.
     * @return whether the word was saved successfully.
     */
    public boolean pickWord(final String token, final Game game) {
        if (!game.getCurrentGuesser().getToken().equals(token)) {
            throw new UnauthorizedException(
                    "This player is not allowed to pick a word!");
        }
        game.setCurrentWord(chooseWordAtRandom(game.getWords()));
        game.setGameState(GameState.ENTER_CLUES_STATE);
        gameRepository.saveAndFlush(game);
        return true;
    }

    /**
     * Overloaded pickWord method for the case that the timer runs out
     * and the guesser did not send a guess.
     *
     * @param game the game.
     */
    public void pickWord(final Game game) {
        game.setCurrentWord(chooseWordAtRandom(game.getWords()));
    }


    /**
     * Sends clues in case of a special game (i.e. 3 players)
     *
     * @param game       the game.
     * @param player     the player.
     * @param cluePutDTO the clue to send.
     */
    private void sendClueSpecial(final Game game,
                                 final Player player,
                                 final CluePutDTO cluePutDTO) {
        Clue firstClue = new Clue();
        firstClue.setPlayerId(player.getId());
        firstClue.setActualClue(cluePutDTO.getMessage());
        firstClue.setTimeNeeded(ENTER_CLUES_TIME -
                (TimeUnit.MILLISECONDS.toSeconds(System.currentTimeMillis()) - game.getStartTimeSeconds()));
        player.addClue(firstClue);

        Clue secondClue = new Clue();
        secondClue.setPlayerId(player.getId());
        secondClue.setTimeNeeded(ENTER_CLUES_TIME - (TimeUnit.MILLISECONDS.toSeconds(System.currentTimeMillis()) - game.getStartTimeSeconds()));
        if (cluePutDTO.getMessage2() != null) {
            secondClue.setActualClue(cluePutDTO.getMessage2());
            player.addClue(secondClue);
        }
        else {
            secondClue.setActualClue("");
        }
        addClue(firstClue, game);
        addClue(secondClue, game);
        player.setClueIsSent(true);

        gameRepository.saveAndFlush(game);
        clueRepository.saveAndFlush(firstClue);
        clueRepository.saveAndFlush(secondClue);
    }

    /**
     * Submits a guess.
     *
     * @param game          the game.
     * @param messagePutDTO the guessed message.
     * @param time          the time.
     */
    public void submitGuess(final Game game,
                            final MessagePutDTO messagePutDTO,
                            final long time) {
        if (!game.getCurrentGuesser().getToken().equals(messagePutDTO.getPlayerToken())) {
            throw new UnauthorizedException("User is not allowed to submit a guess!");
        }
        if (game.getCurrentGuesser().isGuessIsSent()) {
            throw new UnauthorizedException("This player already submitted his guess!");
        }
        if (!game.getGameState().equals(GameState.ENTER_GUESS_STATE)) {
            throw new UnauthorizedException("Can't submit guess in current state!");
        }

        game.getCurrentGuesser().setGuessIsSent(true);
        game.setGuessCorrect(messagePutDTO.getMessage().equalsIgnoreCase(game.getCurrentWord()));
        game.setCurrentGuess(messagePutDTO.getMessage());
        guesserScore(game, time);
        gameRepository.saveAndFlush(game);
    }

    private void guesserScore(final Game game, final long time) {
        final int TimeFactor = 5;
        final int InvalidGuessDeduction = -30;
        int pastScore = game.getCurrentGuesser().getScore();
        int score = 0;

        if (game.isGuessCorrect()) {
            score = (int) ((GUESS_TIME - time) * TimeFactor);

            //In case of special game (only three players), double the reward
            if (game.isSpecialGame()) {
                score = score * 2;
            }
            game.setOverallScore(game.getOverallScore() + score);
            game.getCurrentGuesser().setScore(pastScore + score);
        }
        else {
            score = -InvalidGuessDeduction;
            //In case of special game (only three players), double the deduction
            if (game.isSpecialGame()) {
                score = score * 2;
            }
            //score
            game.getCurrentGuesser().setScore(Math.max(pastScore + score, 0));
            if (game.getCurrentGuesser().getScore() <= 0) {
                game.setOverallScore(Math.max(game.getOverallScore() - pastScore, 0));
            }
            else {
                game.setOverallScore(Math.max(game.getOverallScore() + score, 0));
            }
        }
    }

    /**
     * Starts a new round.
     *
     * @param game the game.
     */
    public void startNewRound(final Game game) {
        game.setRoundsPlayed(game.getRoundsPlayed() + 1);
        //determine the player who is next to guess
        int index = game.getPlayers().indexOf(game.getCurrentGuesser());
        Player currentGuesser = game.getPlayers().get((index + 1) % game.getPlayers().size());
        game.setCurrentGuesser(currentGuesser);
        //reset the other players
        game.getPlayers().forEach(p -> {
            p.setClueIsSent(false);
            p.setVoted(false);
            p.getClues().clear();
        });

        game.getCurrentGuesser().setGuessIsSent(false);
        game.getEnteredClues().clear();
        game.getInvalidClues().clear();
        game.setGuessCorrect(false);
        game.setCurrentGuess("");
        gameRepository.saveAndFlush(game);
    }

    /**
     * Checks the clues for validity.
     *
     * @param game the game.
     */
    public void checkClues(final Game game) {
        List<Clue> invalidClues = new ArrayList<>();
        for (Clue clue : game.getEnteredClues()) {
            if (!NLP.checkClue(clue.getActualClue(), game.getCurrentWord())) {
                clue.setPlayerId(-1L);
                invalidClues.add(clue);
            }
        }
        game.getEnteredClues().removeAll(invalidClues);
        game.addInvalidClues(invalidClues);
        gameRepository.saveAndFlush(game);
    }

    /**
     * Checks whether all clues or votes have been sent.
     *
     * @return whether all clues/votes of each player are received.
     */
    public boolean allSent(final Game game, final int counter) {
        return counter == game.getPlayers().size() - 1;
    }

    /**
     * Sets the start time.
     *
     * @param time the start time.
     * @param game the game.
     */
    public void setStartTime(final long time, final Game game) {
        game.setStartTimeSeconds(time);
        gameRepository.saveAndFlush(game);
    }


    /**
     * Gets a word at random.
     *
     * @param words the list of words.
     * @return random word from the list.
     */
    public String chooseWordAtRandom(List<String> words) {
        String currentWord = words.get(RAND.nextInt(words.size()));
        words.remove(currentWord);
        return currentWord;
    }

    /**
     * Updates the scores of a game.
     *
     * @param game the game.
     */
    public void updateScores(Game game) {
        final int IncorrectGuessDeduction = -15;
        game = getUpdatedGame(game);
        int submittedClues = 0;
        for (Clue clue : game.getEnteredClues()) {
            if ((clue.getPlayerId() != 0L)) {
                submittedClues++;
            }
        }
        for (Player player : game.getPlayers()) {
            // in case of 3-player-logic, the size of clues is 2, otherwise 1 (or 0, if player did not send any clues)
            for (int i = 0; i < player.getClues().size(); i++) {
                if (game.getEnteredClues().contains(player.getClue(i))) {
                    int newScore = 0;
                    if (game.isSpecialGame()) {
                        if (game.isGuessCorrect()) {
                            newScore = (int) (player.getClue(i).getTimeNeeded() * ((game.getPlayers().size() - submittedClues)));
                        }
                        else {
                            newScore = -IncorrectGuessDeduction;
                        }
                    }
                    else {
                        if (game.isGuessCorrect()) {
                            newScore = (int) (player.getClue(i).getTimeNeeded() * ((game.getPlayers().size() * 2 - submittedClues)));
                        }
                        else {
                            newScore = -IncorrectGuessDeduction * 2;
                        }
                    }
                    player.setScore(Math.max(player.getScore() + newScore, 0));
                    if (player.getScore() <= 0) {
                        game.setOverallScore(Math.max(game.getOverallScore() - player.getScore(), 0));
                    }
                    else {
                        game.setOverallScore(Math.max(game.getOverallScore() + newScore, 0));
                    }
                }
            }
        }
    }

    void updateUserDatabase(final Game game) {
        for (Player player : game.getPlayers()) {
            Optional<User> optionalUser = userRepository.findById(player.getId());
            if (optionalUser.isPresent()) {
                User user = optionalUser.get();
                user.setScore(user.getScore() + player.getScore());
                userRepository.saveAndFlush(user);
            }
        }
    }

    /**
     * Central timer logic for each game. Sets timer for each state,
     * If state is complete before the timer ends, the game transitions into the next state with a new timer.
     * Timer also takes care of all the logic set up for the next state if no user input was entered
     *
     * @param g - takes a game instance as input
     */
    public void timer(Game g) {
        final Game[] game = {g};
        TimerTask timerTask = new TimerTask() {
            @Override
            public void run() {
                game[0] = getUpdatedGame(game[0]);
                game[0].setTime(TimeUnit.MILLISECONDS.toSeconds(System.currentTimeMillis()) - game[0].getStartTimeSeconds());

                // PickwordState
                if (game[0].getTime() >= PICK_WORD_TIME && game[0].getRoundsPlayed() <= game[0].getRounds() && !getCancel(game[0]) && game[0].getGameState().equals(GameState.PICK_WORD_STATE)) {
                    game[0].getTimer().cancel();
                    game[0].getTimer().purge();
                    pickWord(game[0]);

                    game[0].setGameState(getNextState(game[0]));
                    game[0].setStartTimeSeconds(TimeUnit.MILLISECONDS.toSeconds(System.currentTimeMillis()));

                    gameRepository.saveAndFlush(game[0]);
                }

                // EnterCluesState
                else if (game[0].getTime() >= ENTER_CLUES_TIME
                        && game[0].getRoundsPlayed() <= game[0].getRounds()
                        && !getCancel(game[0])
                        && game[0].getGameState().equals(GameState.ENTER_CLUES_STATE)) {

                    game[0].getTimer().cancel();
                    game[0].getTimer().purge();
                    sendClue(game[0]);
                    game[0].setGameState(getNextState(game[0]));
                    game[0].setStartTimeSeconds(TimeUnit.MILLISECONDS.toSeconds(System.currentTimeMillis()));
                    gameRepository.saveAndFlush(game[0]);
                }

                // VoteState
                else if (game[0].getTime() >= VOTE_TIME
                        && game[0].getRoundsPlayed() <= game[0].getRounds()
                        && !getCancel(game[0])
                        && game[0].getGameState().equals(GameState.VOTE_ON_CLUES_STATE)) {

                    game[0].getTimer().cancel();
                    game[0].getTimer().purge();
                    vote(game[0]);
                    game[0].setGameState(getNextState(game[0]));
                    game[0].setStartTimeSeconds(TimeUnit.MILLISECONDS.toSeconds(System.currentTimeMillis()));
                    gameRepository.saveAndFlush(game[0]);
                }

                // GuessState
                else if (game[0].getTime() >= GUESS_TIME
                        && game[0].getRoundsPlayed() <= game[0].getRounds()
                        && !getCancel(game[0])
                        && game[0].getGameState().equals(GameState.ENTER_GUESS_STATE)) {

                    game[0].getTimer().cancel();
                    game[0].getTimer().purge();
                    game[0].setGuessCorrect(false);
                    game[0].setGameState(getNextState(game[0]));
                    updateScores(game[0]);
                    guesserScore(game[0], GUESS_TIME);

                    game[0].setStartTimeSeconds(TimeUnit.MILLISECONDS.toSeconds(System.currentTimeMillis()));
                    gameRepository.saveAndFlush(game[0]);
                }

                // TransitionState
                else if (game[0].getTime() >= TRANSITION_TIME
                        && game[0].getRoundsPlayed() <= game[0].getRounds()
                        && !getCancel(game[0])
                        && game[0].getGameState().equals(GameState.TRANSITION_STATE)) {

                    game[0].getTimer().cancel();
                    game[0].getTimer().purge();
                    startNewRound(game[0]);
                    if (game[0].getRoundsPlayed() > game[0].getRounds()) {
                        game[0].setGameState(GameState.END_GAME_STATE);
                        game[0].setRoundsPlayed(game[0].getRounds());
                    }
                    else {
                        game[0].setGameState(getNextState(game[0]));
                    }
                    game[0].setStartTimeSeconds(TimeUnit.MILLISECONDS.toSeconds(System.currentTimeMillis()));
                    gameRepository.saveAndFlush(game[0]);
                }

                // EndGameState
                else if (game[0].getTime() >= END_TIME
                        && !getCancel(game[0])
                        && game[0].getGameState().equals(GameState.END_GAME_STATE)) {

                    game[0].getTimer().cancel();
                    game[0].getTimer().purge();
                    g.getTimer().cancel();
                    g.getTimer().purge();

                    updateUserDatabase(game[0]);
                    Lobby currentLobby = getUpdatedLobby(game[0].getLobbyId());
                    currentLobby.setGameIsStarted(false);
                    lobbyRepository.saveAndFlush(currentLobby);

                    LobbyScore lobbyScore = new LobbyScore();
                    lobbyScore.setLobbyName(game[0].getLobbyName());
                    lobbyScore.setScore(game[0].getOverallScore());
                    lobbyScore.setPlayersIdInLobby(game[0].getPlayers());
                    lobbyScore.setDate(new Date());
                    lobbyScoreRepository.saveAndFlush(lobbyScore);

                    for (Player p : game[0].getPlayers()) {
                        p.setScore(0);
                    }
                    playerRepository.saveAll(game[0].getPlayers());

                    game[0].setPlayers(null);
                    game[0].setCurrentGuesser(null);
                    gameRepository.saveAndFlush(game[0]);
                    gameRepository.delete(game[0]);
                    gameRepository.flush();
                }

                // Player input cancels timer
                else if (getCancel(game[0])
                        && game[0].getRoundsPlayed() <= game[0].getRounds()
                        && !game[0].getGameState().equals(GameState.END_GAME_STATE)) {

                    game[0].getTimer().cancel();
                    game[0] = getUpdatedGame(game[0]);
                    game[0].setStartTimeSeconds(TimeUnit.MILLISECONDS.toSeconds(System.currentTimeMillis()));
                    game[0].getTimer().setCancel(false);
                    gameRepository.saveAndFlush(game[0]);
                }
            }
        };
        if (game[0].getRoundsPlayed() <= game[0].getRounds()) {
            game[0].getTimer().schedule(timerTask, 0, 1000);
        }
    }

    /**
     * Gets the lobby by id.
     *
     * @param lobbyId the lobby id.
     * @return the lobby.
     */
    public Lobby getUpdatedLobby(Long lobbyId) {
        Optional<Lobby> currentLobby = lobbyRepository.findByLobbyId(lobbyId);
        if (currentLobby.isPresent()) {
            return currentLobby.get();
        }
        throw new NotFoundException(String.format("Lobby with ID %d not found", lobbyId));
    }

    /**
     * Gets whether the current timer is cancelled.
     *
     * @param game the game.
     */
    public boolean getCancel(Game game) {
        Optional<Game> updated = gameRepository.findByLobbyId(game.getLobbyId());
        return updated.map(value -> value.getTimer().isCancel()).orElse(false);
    }

    /**
     * Gets the game from the {@code gameRepository} if it is updated.
     *
     * @param game the game.
     * @return the game.
     */
    public Game getUpdatedGame(Game game) {
        Optional<Game> currentGame = gameRepository.findByLobbyId(game.getLobbyId());
        return currentGame.orElse(game);
    }

    /**
     * Gets the next game state.
     *
     * @return the next state that the game will enter.
     */
    public GameState getNextState(Game game) {
        GameState nextGameState;
        GameState currentGameState = game.getGameState();
        switch (currentGameState) {
            case PICK_WORD_STATE:
                nextGameState = GameState.ENTER_CLUES_STATE;
                break;
            case ENTER_CLUES_STATE:
                nextGameState = GameState.VOTE_ON_CLUES_STATE;
                break;
            case VOTE_ON_CLUES_STATE:
                nextGameState = GameState.ENTER_GUESS_STATE;
                break;
            case ENTER_GUESS_STATE:
                nextGameState = GameState.TRANSITION_STATE;
                break;
            case TRANSITION_STATE:
                nextGameState = GameState.PICK_WORD_STATE;
                break;
            default:
                nextGameState = GameState.END_GAME_STATE;
                break;
        }
        return nextGameState;
    }

    /**
     * Sets the timer for a game.
     *
     * @param game the game.
     */
    public void setTimer(Game game) {
        game.setTimer(new InternalTimer());
        game.getTimer().setCancel(false);
    }

    /**
     * Generates clues for bots.
     *
     * @param game the game.
     */
    public void generateCluesForBots(Game game) {
        Lobby lobby;
        Optional<Lobby> foundLobby = lobbyRepository.findByLobbyId(game.getLobbyId());
        if (foundLobby.isPresent()) {
            lobby = foundLobby.get();
        }
        else {
            return;
        }
        String uri;
        // The api call is a bit different if the current word consists of two separate words
        String[] split = game.getCurrentWord().split(" ");
        if (split.length == 1) {
            uri = String.format("https://api.datamuse.com/words?ml=%s", split[0]);
        }
        else if (split.length == 2) {
            uri = String.format("https://api.datamuse.com/words?ml=%s+%s", split[0], split[1]);
        }
        else {
            return;
        }
        RestTemplate restTemplate = new RestTemplate();
        String result = restTemplate.getForObject(uri, String.class);
        // In the case of a game with 3 players, a bot submits two clues instead of one
        int amountOfClues = (game.isSpecialGame() ? lobby.getCurrentNumBots() * 2 : lobby.getCurrentNumBots());
        ObjectMapper objectMapper = new ObjectMapper();
        try {
            List<APIResponse> response = objectMapper.readValue(result, new TypeReference<>() {
            });
            Iterator<APIResponse> iterator = response.iterator();
            for (int i = 0; i < amountOfClues; i++) {
                while (iterator.hasNext()) {
                    APIResponse apiResponse = iterator.next();
                    String potentialClue = apiResponse.getWord();
                    if (NLP.checkClue(potentialClue, game.getCurrentWord())) {
                        Clue clueFromBot = new Clue();
                        clueFromBot.setPlayerId(0L);
                        clueFromBot.setActualClue(potentialClue);
                        if (!game.getEnteredClues().contains(clueFromBot)) {
                            game.getEnteredClues().add(clueFromBot);
                            clueRepository.saveAndFlush(clueFromBot);
                            break;
                        }
                    }
                }
            }
        }
        catch (JsonProcessingException ex) {
            ex.getMessage();
        }
    }

    /**
     * Votes
     *
     * @param game         the game.
     * @param player       the player that votes.
     * @param invalidWords a list of invalid words.
     * @return whether the vote was successful.
     */
    public boolean vote(Game game, Player player, List<String> invalidWords) {
        if (player.isVoted()) {
            throw new UnauthorizedException("This player already sent his votes!");
        }
        else {
            for (String s : invalidWords) {
                Clue clue = new Clue();
                clue.setPlayerId(player.getId());
                clue.setActualClue(s);
                game.addInvalidClue(clue);
            }
            player.setVoted(true);
        }
        int counter = 0;
        for (Player p : game.getPlayers()) {
            if (p.isVoted())
                counter++;
        }
        if (counter == game.getPlayers().size() - 1) {
            int ceil = (int) Math.ceil(((float) game.getPlayers().size() - 1) / 2);
            checkVotes(game, ceil);
            game.getTimer().setCancel(true);
            gameRepository.saveAndFlush(game);
        }
        return allSent(game, counter);
    }

    /**
     * Vote on the game.
     *
     * @param game the game.
     */
    public void vote(Game game) {
        for (Player p : game.getPlayers()) {
            if (!game.getCurrentGuesser().equals(p) && !p.isVoted()) {
                p.setVoted(true);
            }
        }
        checkVotes(game, (int) Math.ceil(((float) game.getPlayers().size() - 1) / 2));
        gameRepository.saveAndFlush(game);
    }

    /**
     * Checks the validity of the votes.
     *
     * @param game      the game.
     * @param threshold the threshold of maximal votes allowed.
     */
    public void checkVotes(Game game, int threshold) {
        // If there is only one real player and the rest are bots, voting is not necessary since bots can not vote
        if (game.getPlayers().size() < 2) {
            return;
        }
        List<Clue> actualInvalidClues = new ArrayList<>();
        Iterator<Clue> iterator = game.getEnteredClues().iterator();
        while (iterator.hasNext()) {
            Clue clue = iterator.next();
            int occurrences = Collections.frequency(game.getInvalidClues(), clue);
            if (occurrences >= threshold) {
                iterator.remove();
                if (!actualInvalidClues.contains(clue)) {
                    actualInvalidClues.add(clue);
                }
            }
        }
        // Iterate over invalidClues to preserve clues voted out from NLP
        iterator = game.getInvalidClues().iterator();
        while (iterator.hasNext()) {
            Clue invalidClue = iterator.next();
            if (invalidClue.getPlayerId().equals(-1L) || invalidClue.getPlayerId().equals(0L)) {
                if (!actualInvalidClues.contains(invalidClue)) {
                    actualInvalidClues.add(invalidClue);
                }
            }
        }
        // Remove duplicates from list of invalid clues to return to client
        game.setInvalidClues(actualInvalidClues);
        gameRepository.saveAndFlush(game);
    }

    /**
     * Adds a clue to a game.
     *
     * @param clue the clue.
     * @param game the game.
     */
    public void addClue(Clue clue, Game game) {
        // If the same clue is sent twice, remove it from list of entered clues
        if (game.getEnteredClues().contains(clue)) {
            game.getEnteredClues().remove(clue);
            clue.setPlayerId(0L);
            if (!game.getInvalidClues().contains(clue)) {
                game.addInvalidClue(clue);
            }
        }
        // Only add the clue to list of entered clues if the same clue wasn't sent before
        else if (!game.getInvalidClues().contains(clue)) {
            game.addClue(clue);
        }
        gameRepository.saveAndFlush(game);
    }
}<|MERGE_RESOLUTION|>--- conflicted
+++ resolved
@@ -187,19 +187,12 @@
      * @param cluePutDTO the clue to be sent.
      * @return whether the clue was successfully sent.
      */
-<<<<<<< HEAD
     public boolean sendClue(final Game game, final Player player, final CluePutDTO cluePutDTO) {
+        // check if game is in a valid state to accept clues
         if (!game.getGameState().equals(GameState.ENTER_CLUES_STATE)) {
             throw new UnauthorizedException(
                     "Clues are not accepted in current state!");
         }
-=======
-    public boolean sendClue(Game game, Player player, CluePutDTO cluePutDTO) {
-        //check if game is in a valid state to accept clues
-        if (!game.getGameState().equals(GameState.ENTER_CLUES_STATE))
-            throw new UnauthorizedException("Clues are not accepted in current state!");
->>>>>>> 49f955ec
-
         if (!game.getPlayers().contains(player)
                 || player.isClueIsSent()
                 || game.getCurrentGuesser().equals(player)
@@ -207,7 +200,7 @@
             throw new UnauthorizedException(
                     "This player is not allowed to send a clue!");
         }
-        //check if player is allowed to send a clue
+        // check if player is allowed to send a clue
         if (!game.isSpecialGame()) {
             Clue clue = new Clue();
             clue.setPlayerId(player.getId());
