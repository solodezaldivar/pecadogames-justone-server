package ch.uzh.ifi.seal.soprafs20.service;

import ch.uzh.ifi.seal.soprafs20.GameLogic.NLP;
import ch.uzh.ifi.seal.soprafs20.GameLogic.WordReader;
import ch.uzh.ifi.seal.soprafs20.GameLogic.gameStates.GameState;
import ch.uzh.ifi.seal.soprafs20.entity.*;
import ch.uzh.ifi.seal.soprafs20.exceptions.ConflictException;
import ch.uzh.ifi.seal.soprafs20.exceptions.ForbiddenException;
import ch.uzh.ifi.seal.soprafs20.exceptions.NotFoundException;
import ch.uzh.ifi.seal.soprafs20.exceptions.UnauthorizedException;
import ch.uzh.ifi.seal.soprafs20.repository.GameRepository;
import ch.uzh.ifi.seal.soprafs20.rest.dto.GamePostDTO;
import ch.uzh.ifi.seal.soprafs20.rest.dto.MessagePutDTO;
import ch.uzh.ifi.seal.soprafs20.rest.dto.RequestPutDTO;
import org.slf4j.Logger;
import org.slf4j.LoggerFactory;
import org.springframework.beans.factory.annotation.Autowired;
import org.springframework.stereotype.Service;
import org.springframework.transaction.annotation.Transactional;

import java.util.*;
import java.util.concurrent.TimeUnit;


/**
 * Game Service
 * This class is the "worker" and responsible for all functionality related to the Game
 * The result will be passed back to the caller.
 */
@Service
@Transactional
public class GameService extends Thread{
    private final GameRepository gameRepository;
    private final Logger log = LoggerFactory.getLogger(GameService.class);

    @Autowired
    public GameService(GameRepository gameRepository) {
        this.gameRepository = gameRepository;
    }

    public Game getGame(Long id) {
        Game game;
        Optional<Game> optionalGame = gameRepository.findById(id);
        if (optionalGame.isPresent()) {
            game = optionalGame.get();
            return game;
        }
        else {
            throw new NotFoundException("Could not find game!");
        }
    }

    /**
     * creates new Game instance, sets current guesser and chooses first word
     *
     * @param lobby
     * @param gamePostDTO
     * @return
     */
    public Game createGame(Lobby lobby, GamePostDTO gamePostDTO) {
        if (!lobby.getToken().equals(gamePostDTO.getHostToken())) {
            throw new UnauthorizedException("You are not allowed to start the game.");
        }
        if (lobby.isGameStarted()) {
            throw new ConflictException("Game has already started!");
        }
        //set lobby status to started
        lobby.setGameIsStarted(true);

        //init new game
        Game newGame = new Game();
        newGame.setLobbyId(lobby.getLobbyId());
        newGame.setGameState(GameState.PICKWORDSTATE);
        newGame.setLobbyName(lobby.getLobbyName());


        for (Player player : lobby.getPlayersInLobby()) {
            newGame.addPlayer(player);
        }

        //if there are only 3 players, the special rule set has to be applied
        newGame.setSpecialGame(newGame.getPlayers().size() == 3);

        //assign first guesser
        Random rand = new Random();
        Player currentGuesser = newGame.getPlayers().get(rand.nextInt(newGame.getPlayers().size()));
        newGame.setCurrentGuesser(currentGuesser);

        //set round count to 0
        newGame.setRoundsPlayed(0);

        //select 13 random words from words.txt
        WordReader reader = new WordReader();
        newGame.setWords(reader.getRandomWords(13));

        newGame = gameRepository.save(newGame);
        gameRepository.flush();
        return newGame;
    }

    /**
     * @param game
     * @param player
     * @param clue
     * @return game with updated clue list
     */
    public boolean sendClue(Game game, Player player, Clue clue){
        if(!game.getGameState().equals(GameState.ENTERCLUESSTATE))
            throw new ForbiddenException("Clues are not accepted in current state!");

//        if(!game.getTimer().isRunning())
//            throw new ForbiddenException("Time ran out!");

        if(!game.getPlayers().contains(player) || player.isClueIsSent() || game.getCurrentGuesser().equals(player)){
            throw new ForbiddenException("This player is not allowed to send clue!");
        }
<<<<<<< HEAD

=======
>>>>>>> 57b2256a
//        if(!game.getTimer().isRunning()){
//            throw new ForbiddenException("Time ran out!");
//        }
        if (!game.isSpecialGame()) {
            game.addClue(clue);
            game.addClueAsString(clue.getActualClue());
            player.setClueIsSent(true);
        }
        else {
            sendClueSpecial(game, player, clue);//handle double clue input from player
        }
        int counter = 0;
        for (Player playerInGame : game.getPlayers()){
            if (playerInGame.isClueIsSent()){
                counter++;
            }
        }
        if(allCluesSent(game, counter)) {
            game.setGameState(GameState.VOTEONCLUESSTATE);
            game.getTimer().setCancel(true);
            checkClues(game);
            return true;
        }
        return false;
    }

    public void pickWord(String token, Game game) {
        if (!game.getCurrentGuesser().getToken().equals(token)) {
            throw new UnauthorizedException("This player is not allowed to pick a word!");
        }
        game.setCurrentWord(chooseWordAtRandom(game.getWords()));
        game.setGameState(GameState.ENTERCLUESSTATE);
        game.setRoundsPlayed(game.getRoundsPlayed() + 1);
        setStartTime(TimeUnit.MILLISECONDS.toSeconds(System.currentTimeMillis()), game);
    }


    /**
     * method adds clue and token of player to clues. When a player enters their second clue, their token is replaced with it
     *
     * @param game
     * @param player
     * @param clue
     */
    private void sendClueSpecial(Game game, Player player, Clue clue) {
        Clue temporaryClue = new Clue();
        temporaryClue.setPlayerId(player.getId());
        temporaryClue.setActualClue(player.getToken());
        if (!game.getEnteredClues().isEmpty()) {
            if(game.getEnteredClues().removeIf(clue1 -> clue1.getActualClue().equals(player.getToken()))) {
                game.addClue(clue);
                game.addClueAsString(clue.getActualClue());
                player.setClueIsSent(true);
                return;
            }
        }
        game.addClue(clue);
        game.addClueAsString(clue.getActualClue());
        game.addClue(temporaryClue);
    }

    public void submitGuess(Game game, MessagePutDTO messagePutDTO, long currentTimeSeconds) {
        if (!game.getCurrentGuesser().getToken().equals(messagePutDTO.getPlayerToken())) {
            throw new UnauthorizedException("User is not allowed to submit a guess!");
        }
        if(!game.getGameState().equals(GameState.ENTERGUESSSTATE)) {
            throw new ForbiddenException("Can't submit guess in current state!");
        }
        if (currentTimeSeconds - game.getStartTimeSeconds() > 60) {
            throw new ForbiddenException("Time ran out!");
        }
        game.setGuessCorrect(messagePutDTO.getMessage().toLowerCase().equals(game.getCurrentWord().toLowerCase()));
        game.setGameState(GameState.TRANSITIONSTATE);
    }

    public void startNewRound(Game game, RequestPutDTO requestPutDTO) {
        if (!game.getCurrentGuesser().getToken().equals(requestPutDTO.getToken())) {
            throw new ForbiddenException("User is not allowed to start a new round!");
        }
        game.setRoundsPlayed(game.getRoundsPlayed() + 1);

        int index = game.getPlayers().indexOf(game.getCurrentGuesser());
        Player currentGuesser = game.getPlayers().get((index + 1) % game.getPlayers().size());
        game.setCurrentGuesser(currentGuesser);

        game.setGameState(GameState.PICKWORDSTATE);

        //ToDo: Update scores of player and overall score
    }

    public void checkClues(Game game) {
        NLP nlp = new NLP();
        Iterator<Clue> iterator = game.getEnteredClues().iterator();
        while(iterator.hasNext()) {
            if(!nlp.checkClue(iterator.next().getActualClue(), game.getCurrentWord())) {
                iterator.remove();
            }
        }
    }

    /**
     *
     * @param game
     * @param counter
     * @return true if all clues of each player are received, false if no
     */
    public boolean allCluesSent(Game game, int counter) {
        if(game.isSpecialGame()) {
            return counter == (game.getPlayers().size() - 1) * 2;
        }
        return counter == game.getPlayers().size() - 1;
    }

    public void setStartTime(long time, Game game) {
        game.setStartTimeSeconds(time);
    }


    /**
     * Helper function that returns a random word from list and deletes it from list
     *
     * @param words
     * @return random word from list
     */
    public String chooseWordAtRandom(List<String> words) {
        Random random = new Random();
        String currentWord = words.get(random.nextInt(words.size()));
        words.remove(currentWord);
        return currentWord;
    }


    /**
     * Central timer logic for each game. Sets timer for each state,
     * If state is complete before the timer ends, the game transitions
     * into the next state with a new timer.
     * Timer also takes care of all the logic set up for the next state if no user input was entered
     * TODO: Implement the game logic changes for each state if no input is received and the timer ends
     *
     * @param game - takes a game instance as input
     * @param gameState - state to which the game transitions if timer is finished
     */
    public void timer(Game game, GameState gameState,long startTime) {
        gameRepository.saveAndFlush(game);
        TimerTask timerTask = new TimerTask() {
            @Override
            public void run() {
                while (!getCancel(game)) {
                    game.setTime(TimeUnit.MILLISECONDS.toSeconds(System.currentTimeMillis()) - startTime);
//                    System.out.println(game.getTime());
                    if (game.getTime() >= 10 && game.getRoundsPlayed() < 13) {
                        game.getTimer().cancel();
                        game.getTimer().purge();
                        game.setGameState(getNextState(game));
                        game.setStartTimeSeconds(TimeUnit.MILLISECONDS.toSeconds(System.currentTimeMillis()));

                        if(game.getGameState().equals(GameState.PICKWORDSTATE)){
                            game.setRoundsPlayed(game.getRoundsPlayed() + 1);
                        }
                        System.out.println("Rounds played: " + game.getRoundsPlayed());

                        gameRepository.saveAndFlush(game);
                        break;
                    }
                    if(game.getRoundsPlayed() >= 13){
//                        System.out.println("Done bro");
                        game.getTimer().cancel();
                        game.getTimer().purge();
                        game.getTimer().setCancel(true);
                        break;
                    }
                }
                if(game.getRoundsPlayed() < 13) {
                    game.setStartTimeSeconds(TimeUnit.MILLISECONDS.toSeconds(System.currentTimeMillis()));
                    gameRepository.saveAndFlush(game);
                    timer(game, game.getGameState(), game.getStartTimeSeconds());
                } else {
                    game.getTimer().setCancel(true);
                    game.getTimer().cancel();
                    game.getTimer().purge();
//                    game.setTimer(new InternalTimer());
                    gameRepository.saveAndFlush(game);
                }
            }
        };
        if(game.getRoundsPlayed() < 13){
            System.out.println(game.getGameState());
            game.getTimer().cancel();
            game.setTimer(new InternalTimer());
            gameRepository.saveAndFlush(game);
            game.getTimer().schedule(timerTask,0,1000);
        }


    }

    /**
     * Helper function to get current cancel boolean of game stored in database
     * @param game
     * @return
     */
    public boolean getCancel(Game game){
        Optional<Game> updated = gameRepository.findByLobbyId(game.getLobbyId());
        return updated.map(value -> value.getTimer().isCancel()).orElse(false);

    }

    /**
     *
     * @param game
     * @return the next state that the game will enter
     */
    public GameState getNextState(Game game){
        GameState nextGameState;
        GameState currentGameState = game.getGameState();
        switch (currentGameState){
            case PICKWORDSTATE:
                nextGameState = GameState.ENTERCLUESSTATE;
                break;
            case ENTERCLUESSTATE:
                nextGameState = GameState.VOTEONCLUESSTATE;
                break;
            case VOTEONCLUESSTATE:
                nextGameState = GameState.ENTERGUESSSTATE;
                break;
            case ENTERGUESSSTATE:
                nextGameState = GameState.TRANSITIONSTATE;
                break;
            case TRANSITIONSTATE:
                nextGameState = GameState.PICKWORDSTATE;
                break;
            default:
                nextGameState = null;
        }
        return nextGameState;
    }

    public void setTimer(Game game) {
        game.setTimer(new InternalTimer());
        game.getTimer().setCancel(false);
    }
}

<|MERGE_RESOLUTION|>--- conflicted
+++ resolved
@@ -114,10 +114,6 @@
         if(!game.getPlayers().contains(player) || player.isClueIsSent() || game.getCurrentGuesser().equals(player)){
             throw new ForbiddenException("This player is not allowed to send clue!");
         }
-<<<<<<< HEAD
-
-=======
->>>>>>> 57b2256a
 //        if(!game.getTimer().isRunning()){
 //            throw new ForbiddenException("Time ran out!");
 //        }
@@ -311,9 +307,6 @@
             game.getTimer().schedule(timerTask,0,1000);
         }
 
-
-    }
-
     /**
      * Helper function to get current cancel boolean of game stored in database
      * @param game
