package ch.uzh.ifi.seal.soprafs20.service;

import ch.uzh.ifi.seal.soprafs20.GameLogic.NLP;
import ch.uzh.ifi.seal.soprafs20.GameLogic.WordReader;
import ch.uzh.ifi.seal.soprafs20.GameLogic.gameStates.GameState;
import ch.uzh.ifi.seal.soprafs20.entity.*;
import ch.uzh.ifi.seal.soprafs20.exceptions.ConflictException;
import ch.uzh.ifi.seal.soprafs20.exceptions.NotFoundException;
import ch.uzh.ifi.seal.soprafs20.exceptions.UnauthorizedException;
import ch.uzh.ifi.seal.soprafs20.repository.ClueRepository;
import ch.uzh.ifi.seal.soprafs20.repository.GameRepository;
import ch.uzh.ifi.seal.soprafs20.repository.LobbyRepository;
import ch.uzh.ifi.seal.soprafs20.repository.UserRepository;
import ch.uzh.ifi.seal.soprafs20.rest.dto.CluePutDTO;
import ch.uzh.ifi.seal.soprafs20.rest.dto.GamePostDTO;
import ch.uzh.ifi.seal.soprafs20.rest.dto.MessagePutDTO;
import ch.uzh.ifi.seal.soprafs20.rest.dto.RequestPutDTO;
import org.slf4j.Logger;
import org.slf4j.LoggerFactory;
import org.springframework.beans.factory.annotation.Autowired;
import org.springframework.stereotype.Service;
import org.springframework.transaction.annotation.Transactional;

import java.util.*;
import java.util.concurrent.TimeUnit;


/**
 * Game Service
 * This class is the "worker" and responsible for all functionality related to the Game
 * The result will be passed back to the caller.
 */
@Service
@Transactional
public class GameService{
    private final GameRepository gameRepository;
    private final LobbyRepository lobbyRepository;
    private final UserRepository userRepository;
    private final ClueRepository clueRepository;
    private final LobbyScoreRepository lobbyScoreRepository;
    private final PlayerRepository playerRepository;
    private final Logger log = LoggerFactory.getLogger(GameService.class);
    private static final int ROUNDS = 3;
    private static final int pickWordTime = 10;
    private static final int enterCluesTime = 30;
    private static final int voteTime = 15;
    private static final int guessTime = 30;
    private static final int transitionTime = 5;
    private static final int endTime = 10;
    private final Random rand = new Random();

    @Autowired
    public GameService(GameRepository gameRepository, LobbyRepository lobbyRepository, UserRepository userRepository, LobbyScoreRepository lobbyScoreRepository,ClueRepository clueRepository, PlayerRepository playerRepository) {

        this.gameRepository = gameRepository;
        this.lobbyRepository = lobbyRepository;
        this.userRepository = userRepository;
        this.clueRepository = clueRepository;
        this.lobbyScoreRepository = lobbyScoreRepository;
        this.playerRepository = playerRepository;
    }

    public Game getGame(Long id) {
        Game game;
        Optional<Game> optionalGame = gameRepository.findById(id);
        if (optionalGame.isPresent()) {
            game = optionalGame.get();
            return game;
        }
        else {
            throw new NotFoundException("Could not find game!");
        }
    }

    public int getMaxTime(Game game){
        if(game.getGameState().equals(GameState.END_GAME_STATE))
            return endTime;
        else if(game.getGameState().equals(GameState.PICK_WORD_STATE))
            return pickWordTime;
        else if(game.getGameState().equals(GameState.TRANSITION_STATE))
            return transitionTime;
        else if(game.getGameState().equals(GameState.ENTER_CLUES_STATE))
            return enterCluesTime;
        else if(game.getGameState().equals(GameState.VOTE_ON_CLUES_STATE))
            return voteTime;
        else
            return guessTime;
    }

    /**
     * creates new Game instance, sets current guesser and chooses first word
     *
     * @param lobby
     * @param gamePostDTO
     * @return
     */
    public Game createGame(Lobby lobby, GamePostDTO gamePostDTO) {
        if (!lobby.getHostToken().equals(gamePostDTO.getHostToken())) {
            throw new UnauthorizedException("You are not allowed to start the game.");
        }
        if (lobby.isGameStarted()) {
            throw new ConflictException("Game has already started!");
        }
        //set lobby status to started
        lobby.setGameIsStarted(true);

        //init new game
        Game newGame = new Game();
        newGame.setLobbyId(lobby.getLobbyId());
        newGame.setGameState(GameState.PICK_WORD_STATE);
        newGame.setLobbyName(lobby.getLobbyName());


        for (Player player : lobby.getPlayersInLobby()) {
            newGame.addPlayer(player);
        }

        //if there are only 3 players, the special rule set has to be applied
        newGame.setSpecialGame(newGame.getPlayers().size() == 3);

        //assign first guesser
        Player currentGuesser = newGame.getPlayers().get(rand.nextInt(newGame.getPlayers().size()));
        newGame.setCurrentGuesser(currentGuesser);

        //set round count to 1
        newGame.setRoundsPlayed(1);
        setStartTime(TimeUnit.MILLISECONDS.toSeconds(System.currentTimeMillis()), newGame);

        //select 13 random words from words.txt
        WordReader reader = new WordReader();
        newGame.setWords(reader.getRandomWords(13));

        newGame = gameRepository.save(newGame);
        gameRepository.flush();
        return newGame;
    }

    /**
     * @param game
     * @param player
     * @param cluePutDTO
     */
    public boolean sendClue(Game game, Player player, CluePutDTO cluePutDTO){
        if(!game.getGameState().equals(GameState.ENTER_CLUES_STATE))
            throw new UnauthorizedException("Clues are not accepted in current state!");

        if(!game.getPlayers().contains(player) || player.isClueIsSent() || game.getCurrentGuesser().equals(player) ||
                (!player.getToken().equals(cluePutDTO.getPlayerToken()))){
            throw new UnauthorizedException("This player is not allowed to send a clue!");
        }
        Clue clue = new Clue();
        clue.setPlayerId(player.getId());
        clue.setActualClue(cluePutDTO.getMessage());
        if (!game.isSpecialGame()) {
            player.addClue(clue);
            player.setClueIsSent(true);
            // if the same clue is sent twice, remove it from list of entered clues
            addClue(clue, game);
            clueRepository.saveAndFlush(clue);
            gameRepository.saveAndFlush(game);
        }
        else {
            sendClueSpecial(game, player, cluePutDTO);//handle double clue input from player
        }
        int counter = 0;
        for (Player playerInGame : game.getPlayers()){
            if (playerInGame.isClueIsSent()){
                counter++;
            }
        }
        System.out.println("Counter = " + counter);
        if(allSent(game, counter)) {
            game.setGameState(GameState.VOTE_ON_CLUES_STATE);
            game.getTimer().setCancel(true);
            checkClues(game);
            gameRepository.saveAndFlush(game);
            return true;
        }
        return false;
    }


    /**
     * Overloaded sendClue method for the case that the timer runs out and not every player sent a clue
     * @param game
     * @return
     */
    public boolean sendClue(Game game){
        //if a user did not send a clue, fill his clue with empty string
        if (!game.isSpecialGame()) {
            for(Player p : game.getPlayers()){
                p.setClueIsSent(true);
            }
        }
        return true;
    }

    public boolean pickWord(String token, Game game) {
        if (!game.getCurrentGuesser().getToken().equals(token)) {
            throw new UnauthorizedException("This player is not allowed to pick a word!");
        }
        game.setCurrentWord(chooseWordAtRandom(game.getWords()));
        game.setGameState(GameState.ENTER_CLUES_STATE);
        gameRepository.saveAndFlush(game);
        return true;
    }

    /**
     * Overloaded pickword method for the case that the timer runs out and the guesser did not send a guess
     * @param game
     * @return
     */
    public boolean pickWord(Game game) {
        game.setCurrentWord(chooseWordAtRandom(game.getWords()));
        System.out.println("Picked a word!");
        return true;
    }


    /**
     * method adds clue and token of player to clues. When a player enters their second clue, their token is replaced with it
     *
     * @param game
     * @param player
     * @param cluePutDTO
     */
    private void sendClueSpecial(Game game, Player player, CluePutDTO cluePutDTO) {
        Clue firstClue = new Clue();
        firstClue.setPlayerId(player.getId());
        firstClue.setActualClue(cluePutDTO.getMessage());
        player.addClue(firstClue);

        Clue secondClue = new Clue();
        secondClue.setPlayerId(player.getId());
        if(cluePutDTO.getMessage2() != null) {
            secondClue.setActualClue(cluePutDTO.getMessage2());
            player.addClue(secondClue);
        }
        else {
            secondClue.setActualClue("");
        }
        addClue(firstClue, game);
        addClue(secondClue, game);
        player.setClueIsSent(true);

        gameRepository.saveAndFlush(game);
        clueRepository.saveAndFlush(firstClue);
        clueRepository.saveAndFlush(secondClue);
    }


    public void submitGuess(Game game, MessagePutDTO messagePutDTO, long time) {
        if (!game.getCurrentGuesser().getToken().equals(messagePutDTO.getPlayerToken())) {
            throw new UnauthorizedException("User is not allowed to submit a guess!");
        }
        if(!game.getGameState().equals(GameState.ENTER_GUESS_STATE)) {
            throw new UnauthorizedException("Can't submit guess in current state!");
        }
        int pastScore = 0;
        game.setGuessCorrect(messagePutDTO.getMessage().toLowerCase().equals(game.getCurrentWord().toLowerCase()));
        if(game.isGuessCorrect()){
            pastScore = game.getCurrentGuesser().getScore();
            if(game.isSpecialGame()){
                game.getCurrentGuesser().setScore(pastScore + (int)((guessTime - time)*5));
            } else {
                game.getCurrentGuesser().setScore(pastScore + (int)((guessTime - time)*10));
            }
            System.out.println("Guess was correct");
        } else {
            pastScore = game.getCurrentGuesser().getScore();
            if(game.isSpecialGame()){
                game.getCurrentGuesser().setScore(pastScore + (int)((guessTime - time)*5) - 30);
            } else {
                game.getCurrentGuesser().setScore(pastScore + (int)((guessTime - time)*10) - 60);
            }
            System.out.println("Guess was not correct");
        }
        Optional<User> optionalUser = userRepository.findById(game.getCurrentGuesser().getId());
        if(optionalUser.isPresent()){
            User user = optionalUser.get();
            user.setScore(user.getScore() + game.getCurrentGuesser().getScore());
        }
        game.setOverallScore(game.getOverallScore() + game.getCurrentGuesser().getScore());
        gameRepository.saveAndFlush(game);
    }


    public void startNewRound(Game game, RequestPutDTO requestPutDTO) {
        if (!game.getCurrentGuesser().getToken().equals(requestPutDTO.getToken())) {
            throw new UnauthorizedException("User is not allowed to start a new round!");
        }
        game.setRoundsPlayed(game.getRoundsPlayed() + 1);

        int index = game.getPlayers().indexOf(game.getCurrentGuesser());
        Player currentGuesser = game.getPlayers().get((index + 1) % game.getPlayers().size());
        game.setCurrentGuesser(currentGuesser);

        for(Player p : game.getPlayers()){
            p.setClueIsSent(false);
            p.setVoted(false);
            p.getClues().clear();
        }
        game.getEnteredClues().clear();
        game.getInvalidClues().clear();
<<<<<<< HEAD
        game.setGuessCorrect(false);
        game.setGameState(GameState.PICK_WORD_STATE);
=======

        game.setGameState(GameState.PICKWORDSTATE);
>>>>>>> 9a14cc34

        //ToDo: Update scores of player and overall score
    }

    public void startNewRound(Game game) {
        game.setRoundsPlayed(game.getRoundsPlayed() + 1);

        for(Player p: game.getPlayers()){
            Optional<User> optionalUser = userRepository.findById(p.getId());
            if(optionalUser.isPresent()){
                User user = optionalUser.get();
                user.setScore(user.getScore() + p.getScore());
            }

        }

        int index = game.getPlayers().indexOf(game.getCurrentGuesser());
        Player currentGuesser = game.getPlayers().get((index + 1) % game.getPlayers().size());
        game.setCurrentGuesser(currentGuesser);

        for(Player p : game.getPlayers()){
            p.setClueIsSent(false);
            p.setVoted(false);
            p.getClues().clear();
        }

        game.getEnteredClues().clear();
        game.getInvalidClues().clear();
        game.setGuessCorrect(false);
        gameRepository.saveAndFlush(game);
        //ToDo: Update scores of player and overall score
    }

    public void checkClues(Game game) {
        NLP nlp = new NLP();
        List<Clue> cluesToRemove = new ArrayList<>();
        System.out.println("Game clues as string: "+ game.getCluesAsString());
        for (Clue clue : game.getEnteredClues()) {
            if (!nlp.checkClue(clue.getActualClue(), game.getCurrentWord())) {
                cluesToRemove.add(clue);
            }
        }
        game.getEnteredClues().removeAll(cluesToRemove);
        gameRepository.saveAndFlush(game);
    }

    /**
     *
     * @param game
     * @param counter
     * @return true if all clues of each player are received, false if no
     */
    public boolean allSent(Game game, int counter) {
        if(game.isSpecialGame()) {
            return counter == (game.getPlayers().size() - 1) * 2;
        }
        return counter == game.getPlayers().size() - 1;
    }

    public void setStartTime(long time, Game game) {
        game.setStartTimeSeconds(time);
        gameRepository.saveAndFlush(game);
    }


    /**
     * Helper function that returns a random word from list and deletes it from list
     *
     * @param words
     * @return random word from list
     */
    public String chooseWordAtRandom(List<String> words) {
        String currentWord = words.get(rand.nextInt(words.size()));
        words.remove(currentWord);
        return currentWord;
    }

    public void updateScores(Game game){
        game = getUpdatedGame(game);
        for (Player player : game.getPlayers()) {
            // in case of 3-player-logic, the size of clues is 2, otherwise 1 (or 0, if player did not send any clues)
            int newScore = 0;
            for(int i = 0; i < player.getClues().size(); i++) {
                if (game.getEnteredClues().contains(player.getClue(i)) && game.isGuessCorrect()) {
                    newScore = (int)(enterCluesTime - player.getClue(i).getTimeNeeded()) * (((game.getPlayers().size()) - game.getEnteredClues().size()));

                } else if(game.getEnteredClues().contains(player.getClue(i)) && !game.isGuessCorrect()){
                    newScore = (int)(enterCluesTime - player.getClue(i).getTimeNeeded()) * (((game.getPlayers().size()) - game.getEnteredClues().size())) - 15;
                }
                player.setScore(player.getScore() + newScore);
                Optional<User> optionalUser = userRepository.findById(player.getId());
                if(optionalUser.isPresent()) {
                    User user = optionalUser.get();
                    user.setScore(player.getScore());
                    userRepository.saveAndFlush(user);
                }
                game.setOverallScore(game.getOverallScore() + player.getScore());
            }
        }

    }

    /**
     * Central timer logic for each game. Sets timer for each state,
     * If state is complete before the timer ends, the game transitions into the next state with a new timer.
     * Timer also takes care of all the logic set up for the next state if no user input was entered
     * TODO: Implement the game logic changes for each state if no input is received and the timer ends
     *
     * @param g - takes a game instance as input
     */
    public void timer(Game g) {
        final Game[] game = {g};
        TimerTask timerTask = new TimerTask() {
            @Override
            public void run() {
                game[0] = getUpdatedGame(game[0]);
                game[0].setTime(TimeUnit.MILLISECONDS.toSeconds(System.currentTimeMillis()) - game[0].getStartTimeSeconds());

                //pickwordState
                if(game[0].getTime() >= pickWordTime && game[0].getRoundsPlayed() <= ROUNDS && !getCancel(game[0]) && game[0].getGameState().equals(GameState.PICK_WORD_STATE)){
                    pickWord(game[0]);
                    game[0].setGameState(getNextState(game[0]));
                    System.out.println("Timer ran out, next state: " + game[0].getGameState());
                    game[0].setStartTimeSeconds(TimeUnit.MILLISECONDS.toSeconds(System.currentTimeMillis()));
                    gameRepository.saveAndFlush(game[0]);
                }

                //EnterCluesState
                else if(game[0].getTime() >= enterCluesTime && game[0].getRoundsPlayed() <= ROUNDS && !getCancel(game[0]) && game[0].getGameState().equals(GameState.ENTER_CLUES_STATE)){
                    sendClue(game[0]);
                    game[0].setGameState(getNextState(game[0]));
                    System.out.println("Timer ran out, next state: " + game[0].getGameState());
                    game[0].setStartTimeSeconds(TimeUnit.MILLISECONDS.toSeconds(System.currentTimeMillis()));
                    gameRepository.saveAndFlush(game[0]);
                }

                //VoteState
                else if(game[0].getTime() >= voteTime && game[0].getRoundsPlayed() <= ROUNDS && !getCancel(game[0]) && game[0].getGameState().equals(GameState.VOTE_ON_CLUES_STATE)){
                    vote(game[0]);
                    game[0].setGameState(getNextState(game[0]));
                    System.out.println("Timer ran out, next state: " + game[0].getGameState());
                    game[0].setStartTimeSeconds(TimeUnit.MILLISECONDS.toSeconds(System.currentTimeMillis()));
                    gameRepository.saveAndFlush(game[0]);
                }

                //GuessState
                else if(game[0].getTime() >= guessTime && game[0].getRoundsPlayed() <= ROUNDS && !getCancel(game[0]) && game[0].getGameState().equals(GameState.ENTER_GUESS_STATE)){
                    game[0].setGuessCorrect(false);
                    game[0].setGameState(getNextState(game[0]));
                    System.out.println("Timer ran out, next state: " + game[0].getGameState());
                    game[0].setStartTimeSeconds(TimeUnit.MILLISECONDS.toSeconds(System.currentTimeMillis()));
                    gameRepository.saveAndFlush(game[0]);
                }

                //TransitionState
                else if(game[0].getTime() >= transitionTime && game[0].getRoundsPlayed() <= ROUNDS && !getCancel(game[0]) && game[0].getGameState().equals(GameState.TRANSITION_STATE)){
                    updateScores(game[0]);
                    startNewRound(game[0]);
                    if(game[0].getRoundsPlayed() > ROUNDS){
                        game[0].setGameState(GameState.END_GAME_STATE);
                        game[0].setRoundsPlayed(ROUNDS);
                    } else {
                        game[0].setGameState(getNextState(game[0]));
                    }
                    System.out.println("Timer ran out, next state: " + game[0].getGameState());
                    game[0].setStartTimeSeconds(TimeUnit.MILLISECONDS.toSeconds(System.currentTimeMillis()));
                    gameRepository.saveAndFlush(game[0]);
                }

                //EndGameState
                else if (game[0].getTime() >= endTime && !getCancel(game[0]) && game[0].getGameState().equals(GameState.END_GAME_STATE)){
                    game[0].getTimer().cancel();
                    game[0].getTimer().purge();
                    g.getTimer().cancel();
                    g.getTimer().purge();


                    Lobby currentLobby = getUpdatedLobby(game[0].getLobbyId());
                    currentLobby.setGameIsStarted(false);
                    lobbyRepository.saveAndFlush(currentLobby);

                    LobbyScore lobbyScore = new LobbyScore();
                    lobbyScore.setLobbyName(game[0].getLobbyName());
                    lobbyScore.setScore(game[0].getOverallScore());
                    lobbyScore.setPlayersIdInLobby(game[0].getPlayers());
                    lobbyScore.setDate(new Date());
                    lobbyScoreRepository.saveAndFlush(lobbyScore);

                    game[0].setPlayers(null);
                    game[0].setCurrentGuesser(null);
                    gameRepository.saveAndFlush(game[0]);
                    gameRepository.delete(game[0]);
                    gameRepository.flush();
                }
                //player input cancels timer
                else if (getCancel(game[0]) && game[0].getRoundsPlayed() <= ROUNDS && !game[0].getGameState().equals(GameState.END_GAME_STATE)) {
                    game[0] = getUpdatedGame(game[0]);
                    System.out.println("Timer updated because of player, Word is: " + game[0].getCurrentWord() + ", new State: " + game[0].getGameState());
                    game[0].setStartTimeSeconds(TimeUnit.MILLISECONDS.toSeconds(System.currentTimeMillis()));
                    game[0].getTimer().setCancel(false);
                    gameRepository.saveAndFlush(game[0]);
                }
            }
        };
        if(game[0].getRoundsPlayed() <= ROUNDS) {
            game[0].getTimer().schedule(timerTask, 0, 1000);
        }
    }



    public Lobby getUpdatedLobby(Long lobbyId) {
        Optional<Lobby> currentLobby = lobbyRepository.findByLobbyId(lobbyId);
        if(currentLobby.isPresent()){
            return currentLobby.get();
        }
        throw new NotFoundException(String.format("Lobby with ID %d not found", lobbyId));
    }

    /**
     * Helper function to get current cancel boolean of game stored in database
     * @param game
     * @return
     */
    public boolean getCancel(Game game){
        Optional<Game> updated = gameRepository.findByLobbyId(game.getLobbyId());
        return updated.map(value -> value.getTimer().isCancel()).orElse(false);

    }

    public Game getUpdatedGame(Game game){
        Optional<Game> currentGame = gameRepository.findByLobbyId(game.getLobbyId());
        return currentGame.orElse(game);
    }

    /**
     *
     * @param game
     * @return the next state that the game will enter
     */
    public GameState getNextState(Game game){
        GameState nextGameState;
        GameState currentGameState = game.getGameState();
        switch (currentGameState){
            case PICK_WORD_STATE:
                nextGameState = GameState.ENTER_CLUES_STATE;
                break;
            case ENTER_CLUES_STATE:
                nextGameState = GameState.VOTE_ON_CLUES_STATE;
                break;
            case VOTE_ON_CLUES_STATE:
                nextGameState = GameState.ENTER_GUESS_STATE;
                break;
            case ENTER_GUESS_STATE:
                nextGameState = GameState.TRANSITION_STATE;
                break;
            case TRANSITION_STATE:
                nextGameState = GameState.PICK_WORD_STATE;
                break;
            default:
                nextGameState = GameState.END_GAME_STATE;
                break;
        }
        return nextGameState;
    }

    public void setTimer(Game game) {
        game.setTimer(new InternalTimer());
        game.getTimer().setCancel(false);
    }

    public boolean vote(Game game, Player player, List<String> invalidWords) {
        if(!player.isVoted()) {
            Clue clue = new Clue();
            for(String s : invalidWords) {
                clue.setActualClue(s);
                game.addInvalidClue(clue);
            }
            player.setVoted(true);
        }
        else {
            throw new UnauthorizedException("This player already sent his votes!");
        }
        int counter = 0;
        for (Player p : game.getPlayers()){
            if(p.isVoted())
                counter++;
        }

        if(counter == game.getPlayers().size() - 1) {
            checkVotes(game, (int)Math.ceil(((float)game.getPlayers().size() - 1 )/2));
            gameRepository.saveAndFlush(game);
        }
        return allSent(game, counter);
    }


    public void vote(Game game) {
        for (Player p: game.getPlayers()){
            if(!game.getCurrentGuesser().equals(p) && !p.isVoted()){
                p.setVoted(true);
            }
        }
        checkVotes(game, (int)Math.ceil(((float)game.getPlayers().size() - 1 )/2));
        gameRepository.saveAndFlush(game);
    }

    public void checkVotes(Game game, int threshold) {
        Iterator<Clue> iterator = game.getEnteredClues().iterator();
        while(iterator.hasNext()) {
            Clue clue = iterator.next();
            int occurrences = Collections.frequency(game.getInvalidClues(), clue);
            if(occurrences >=  threshold) {
                iterator.remove();
            }
        }
        //Remove duplicates from list of invalid clues to return to client
        Set<Clue> set = new LinkedHashSet<>(game.getInvalidClues());
        game.getInvalidClues().clear();
        game.getInvalidClues().addAll(set);
        gameRepository.saveAndFlush(game);
    }

    public void addClue(Clue clue, Game game) {
        // if the same clue is sent twice, remove it from list of entered clues
        if(game.getEnteredClues().contains(clue)) {
            game.getEnteredClues().remove(clue);
            game.addInvalidClue(clue);
        }
        //only add the clue to list of entered clues if the same clue wasn't sent before
        else if(!game.getInvalidClues().contains(clue)) {
            game.addClue(clue);
        }
    }
}

<|MERGE_RESOLUTION|>--- conflicted
+++ resolved
@@ -302,13 +302,7 @@
         }
         game.getEnteredClues().clear();
         game.getInvalidClues().clear();
-<<<<<<< HEAD
-        game.setGuessCorrect(false);
         game.setGameState(GameState.PICK_WORD_STATE);
-=======
-
-        game.setGameState(GameState.PICKWORDSTATE);
->>>>>>> 9a14cc34
 
         //ToDo: Update scores of player and overall score
     }
@@ -484,7 +478,6 @@
                     game[0].getTimer().purge();
                     g.getTimer().cancel();
                     g.getTimer().purge();
-
 
                     Lobby currentLobby = getUpdatedLobby(game[0].getLobbyId());
                     currentLobby.setGameIsStarted(false);
