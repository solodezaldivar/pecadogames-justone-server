--- conflicted
+++ resolved
@@ -217,30 +217,13 @@
             System.out.println("Guess was not correct");
         }
         gameRepository.saveAndFlush(game);
-
-    }
-
-//
-//    public void startNewRound(Game game, RequestPutDTO requestPutDTO) {
-//        if (!game.getCurrentGuesser().getToken().equals(requestPutDTO.getToken())) {
-//            throw new ForbiddenException("User is not allowed to start a new round!");
-//        }
-////        game.setRoundsPlayed(game.getRoundsPlayed() + 1);
-//
-//        int index = game.getPlayers().indexOf(game.getCurrentGuesser());
-//        Player currentGuesser = game.getPlayers().get((index + 1) % game.getPlayers().size());
-//        game.setCurrentGuesser(currentGuesser);
-//
-//        for(Player p : game.getPlayers()){
-//            p.setClueIsSent(false);
-//        }
-//
-//        game.setGameState(GameState.PICKWORDSTATE);
-//
-//        //ToDo: Update scores of player and overall score
-//    }
-
-    public void startNewRound(Game game) {
+    }
+
+
+    public void startNewRound(Game game, RequestPutDTO requestPutDTO) {
+        if (!game.getCurrentGuesser().getToken().equals(requestPutDTO.getToken())) {
+            throw new ForbiddenException("User is not allowed to start a new round!");
+        }
         game.setRoundsPlayed(game.getRoundsPlayed() + 1);
 
         int index = game.getPlayers().indexOf(game.getCurrentGuesser());
@@ -250,12 +233,24 @@
         for(Player p : game.getPlayers()){
             p.setClueIsSent(false);
         }
-<<<<<<< HEAD
-        game.getEnteredClues().clear();
-=======
+
+        game.setGameState(GameState.PICKWORDSTATE);
+
+        //ToDo: Update scores of player and overall score
+    }
+
+    public void startNewRound(Game game) {
+        game.setRoundsPlayed(game.getRoundsPlayed() + 1);
+
+        int index = game.getPlayers().indexOf(game.getCurrentGuesser());
+        Player currentGuesser = game.getPlayers().get((index + 1) % game.getPlayers().size());
+        game.setCurrentGuesser(currentGuesser);
+
+        for(Player p : game.getPlayers()){
+            p.setClueIsSent(false);
+        }
 
         game.setCluesAsString(null);
->>>>>>> b38b2418
         gameRepository.saveAndFlush(game);
         //ToDo: Update scores of player and overall score
     }
