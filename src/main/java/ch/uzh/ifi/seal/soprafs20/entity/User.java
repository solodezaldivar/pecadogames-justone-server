package ch.uzh.ifi.seal.soprafs20.entity;

import ch.uzh.ifi.seal.soprafs20.constant.UserStatus;
import com.fasterxml.jackson.annotation.JsonFormat;
import com.fasterxml.jackson.annotation.JsonIgnore;
import com.fasterxml.jackson.core.JsonParseException;

import javax.persistence.*;
import javax.validation.constraints.NotBlank;
import javax.validation.constraints.NotEmpty;
import java.io.Serializable;
import java.util.Date;
import java.util.Set;

/**
 * Internal User Representation
 * This class composes the internal representation of the user and defines how the user is stored in the database.
 * Every variable will be mapped into a database field with the @Column annotation
 * - nullable = false -> this cannot be left empty
 * - unique = true -> this value must be unqiue across the database -> composes the primary key
 */
@Entity
@Table(name = "USER")
public class User implements Serializable {

	private static final long serialVersionUID = 1L;

	@Id
	@GeneratedValue
    @Column(name="id")
	private Long id;

    @NotBlank
    @NotEmpty
	@Column(nullable = false, unique = true) 
	private String username;

	@Column(nullable = true, unique = true)
	private String token;

	@Column(nullable = false)
	private UserStatus status;

	@Column(nullable = false)
    private String password;

	@Column(nullable = false)
    private Date creationDate;

    @JsonFormat(pattern="dd.MM.yyyy")
    private Date birthday;

	@Column
    private int score;

<<<<<<< HEAD
	@ManyToMany
    @JsonIgnore
    private Set<User> friendRequests;

	@ManyToMany
    @JsonIgnore
    @JoinColumn(referencedColumnName = "id")
    private Set<User> friendList;



=======
>>>>>>> e287c922
    public Long getId() {
		return id;
	}

	public void setId(Long id) {
		this.id = id;
	}

	public String getUsername() {
		return username;
	}

	public void setUsername(String username) {
		this.username = username;
	}

	public String getToken() {
		return token;
	}

	public void setToken(String token) {
		this.token = token;
	}

	public UserStatus getStatus() {
		return status;
	}

	public void setStatus(UserStatus status) {
		this.status = status;
	}

	public void setPassword(String password){this.password = password;}

	public String getPassword(){return password;}

	public void setCreationDate(){this.creationDate = new java.util.Date();}

	public Date getCreationDate(){return creationDate;}

    @JsonFormat(pattern="dd.MM.yyyy")
    public void setBirthday(Date birthday) throws JsonParseException {
            this.birthday = birthday;
    }

    public Date getBirthday() {
	    return birthday;
    }

    public int getScore(){return score;}

    public void setScore(int score){this.score = score;}

    public void addFriendRequest(User user) { friendRequests.add(user); }

    public Set<User> getFriendRequests() { return friendRequests; }

    public void addFriend(User user) { friendList.add(user); }

    public Set<User> getFriendList() { return friendList; }
}<|MERGE_RESOLUTION|>--- conflicted
+++ resolved
@@ -2,7 +2,6 @@
 
 import ch.uzh.ifi.seal.soprafs20.constant.UserStatus;
 import com.fasterxml.jackson.annotation.JsonFormat;
-import com.fasterxml.jackson.annotation.JsonIgnore;
 import com.fasterxml.jackson.core.JsonParseException;
 
 import javax.persistence.*;
@@ -10,7 +9,6 @@
 import javax.validation.constraints.NotEmpty;
 import java.io.Serializable;
 import java.util.Date;
-import java.util.Set;
 
 /**
  * Internal User Representation
@@ -47,13 +45,14 @@
 	@Column(nullable = false)
     private Date creationDate;
 
+	@Column(nullable = true)
+
     @JsonFormat(pattern="dd.MM.yyyy")
     private Date birthday;
 
 	@Column
     private int score;
 
-<<<<<<< HEAD
 	@ManyToMany
     @JsonIgnore
     private Set<User> friendRequests;
@@ -65,8 +64,6 @@
 
 
 
-=======
->>>>>>> e287c922
     public Long getId() {
 		return id;
 	}
@@ -112,6 +109,7 @@
             this.birthday = birthday;
     }
 
+
     public Date getBirthday() {
 	    return birthday;
     }
